--- conflicted
+++ resolved
@@ -5314,8 +5314,5 @@
 	}'
 ) );
 
-<<<<<<< HEAD
-=======
 // Jetpack Only Endpoints
->>>>>>> 4384ebaf
 require_once dirname( __FILE__ ) . '/class.json-api-jetpack-endpoints.php';