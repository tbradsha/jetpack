{
  "name": "Jetpack",
  "version": "4.7.0-alpha",
  "description": "[Jetpack](http://jetpack.com/) is a WordPress plugin that supercharges your self-hosted WordPress site with the awesome cloud power of [WordPress.com](https://wordpress.com).",
  "homepage": "http://jetpack.com",
  "author": "Automattic",
  "license": "GPL-2.0+",
  "repository": {
    "type": "git",
    "url": "https://github.com/Automattic/jetpack.git"
  },
  "bugs": {
    "url": "https://github.com/Automattic/jetpack/issues"
  },
  "scripts": {
    "watch": "./node_modules/.bin/gulp watch",
    "clean-client": "rm -rf _inc/build/*.js _inc/build/*.css _inc/build/*.map _inc/build/*.html",
    "distclean": "rm -rf node_modules && yarn cache clean",
    "build": "yarn && yarn build-client",
<<<<<<< HEAD
    "build-client": "./node_modules/.bin/gulp",
    "build-production": "yarn clean-client && yarn build-languages && ./node_modules/.bin/gulp languages:extract && NODE_ENV=production BABEL_ENV=production yarn build",
    "build-languages": "./node_modules/.bin/gulp languages",
    "lint": "eslint --ext .js --ext .jsx _inc/client -c .eslintrc",
=======
    "build-client": "gulp",
    "build-production": "yarn clean-client && gulp languages:extract && NODE_ENV=production BABEL_ENV=production yarn build",
    "build-languages": "gulp languages",
    "lint": "eslint _inc/client -c .eslintrc",
>>>>>>> 09c35f3c
    "test-client": "NODE_ENV=test NODE_PATH=tests:_inc/client:node_modules/@automattic/dops-components/client tests/runner.js",
    "add-textdomain": "grunt addtextdomain",
    "build-pot": "grunt makepot",
    "test-gui": "NODE_ENV=test NODE_PATH=tests:_inc/client:node_modules/@automattic/dops-components/client tests/runner.js gui"
  },
  "dependencies": {
    "@automattic/custom-colors-loader": "automattic/custom-colors-loader",
    "@automattic/dops-components": "automattic/dops-components",
    "babel-core": "6.8.0",
    "babel-eslint": "6.1.2",
    "babel-loader": "6.2.4",
    "babel-plugin-add-module-exports": "^0.2.1",
    "babel-plugin-transform-es3-member-expression-literals": "^6.8.0",
    "babel-plugin-transform-runtime": "^6.8.0",
    "babel-preset-es2015": "^6.6.0",
    "babel-preset-react": "^6.5.0",
    "babel-preset-stage-1": "^6.5.0",
    "babel-runtime": "^6.6.1",
    "classnames": "2.2.1",
    "css-loader": "0.23.1",
    "del": "^2.2.0",
    "es6-promise": "3.0.2",
    "eslint-loader": "^1.1.0",
    "extract-text-webpack-plugin": "0.9.1",
    "glotpress-js": "0.0.6",
    "grunt-cli": "^1.2.0",
    "gulp": "^3.9.0",
    "gulp-autoprefixer": "^3.0.2",
    "gulp-babel": "^5.2.1",
    "gulp-banner": "^0.1.3",
    "gulp-browserstack": "^1.0.0",
    "gulp-check": "^0.1.1",
    "gulp-clean-css": "^2.0.2",
    "gulp-concat": "^2.6.0",
    "gulp-download-stream": "0.0.13",
    "gulp-eslint": "3.0.1",
    "gulp-jshint": "2.0.0",
    "gulp-json-transform": "^0.4.2",
    "gulp-live-server": "0.0.28",
    "gulp-modify": "0.1.1",
    "gulp-open": "^1.0.0",
    "gulp-phplint": "^0.0.6",
    "gulp-phpunit": "^0.14.0",
    "gulp-po2json": "^0.4.0",
    "gulp-qunit": "^1.3.1",
    "gulp-rename": "^1.2.2",
    "gulp-rtlcss": "^1.0.0",
    "gulp-sass": "^2.0.4",
    "gulp-sftp": "^0.1.5",
    "gulp-sourcemaps": "~2.0.0",
    "gulp-tap": "^0.1.3",
    "gulp-util": "^3.0.6",
    "history": "2.0.0",
    "i18n-calypso": "github:automattic/i18n-calypso",
    "jsdom": "^9.2.1",
    "jsdom-global": "^2.1.0",
    "jshint": "2.9.1",
    "jshint-stylish": "~2.1.0",
    "lodash": "^4.9.0",
    "node-sass": "^3.7.0",
    "react": "^0.14.7",
    "react-addons-test-utils": "^0.14.7",
    "react-dom": "0.14.3",
    "react-hot-loader": "^1.3.0",
    "react-redux": "^4.4.1",
    "react-router": "^2.0.1",
    "react-router-redux": "^4.0.1",
    "react-tagsinput": "^3.13.1",
    "react-tap-event-plugin": "0.2.1",
    "redux": "^3.3.1",
    "redux-thunk": "^2.0.1",
    "sass-loader": "3.1.2",
    "style-loader": "0.13",
    "url-loader": "^0.5.7",
    "webpack": "1.12.9",
    "whatwg-fetch": "^1.0.0"
  },
  "devDependencies": {
    "babel-register": "^6.8.0",
    "chai": "^3.5.0",
    "commander": "2.3.0",
    "enzyme": "^2.4.1",
    "eslint": "3.8.1",
    "eslint-config-wpcalypso": "0.6.0",
    "eslint-plugin-lodash": "2.3.4",
    "eslint-plugin-react": "6.4.1",
    "eslint-plugin-wpcalypso": "3.0.2",
    "glob": "^7.1.1",
    "grunt": "^0.4.2",
    "grunt-wp-i18n": "~0.4.6",
    "gulp-uglify": "^2.0.0",
    "mocha": "^2.4.5",
    "mockery": "^1.4.1",
    "nock": "^7.2.2",
    "qunitjs": "~1.20.0",
    "sinon": "^1.17.3",
    "sinon-chai": "^2.8.0",
    "sinon-qunit": "~2.0.0",
    "webpack-dev-server": "1.14.0"
  },
  "engines": {
    "node": ">=5.11.1"
  }
}<|MERGE_RESOLUTION|>--- conflicted
+++ resolved
@@ -17,17 +17,10 @@
     "clean-client": "rm -rf _inc/build/*.js _inc/build/*.css _inc/build/*.map _inc/build/*.html",
     "distclean": "rm -rf node_modules && yarn cache clean",
     "build": "yarn && yarn build-client",
-<<<<<<< HEAD
-    "build-client": "./node_modules/.bin/gulp",
-    "build-production": "yarn clean-client && yarn build-languages && ./node_modules/.bin/gulp languages:extract && NODE_ENV=production BABEL_ENV=production yarn build",
-    "build-languages": "./node_modules/.bin/gulp languages",
-    "lint": "eslint --ext .js --ext .jsx _inc/client -c .eslintrc",
-=======
     "build-client": "gulp",
     "build-production": "yarn clean-client && gulp languages:extract && NODE_ENV=production BABEL_ENV=production yarn build",
     "build-languages": "gulp languages",
-    "lint": "eslint _inc/client -c .eslintrc",
->>>>>>> 09c35f3c
+    "lint": "eslint --ext .js --ext .jsx _inc/client -c .eslintrc",
     "test-client": "NODE_ENV=test NODE_PATH=tests:_inc/client:node_modules/@automattic/dops-components/client tests/runner.js",
     "add-textdomain": "grunt addtextdomain",
     "build-pot": "grunt makepot",
