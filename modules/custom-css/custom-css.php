<?php

class Jetpack_Custom_CSS {
	static function init() {
		add_action( 'switch_theme', array( __CLASS__, 'reset' ) );
		add_action( 'wp_restore_post_revision', array( __CLASS__, 'restore_revision' ), 10, 2 );

		// Save revisions for posts of type safecss.
		add_filter( 'revision_redirect', array( __CLASS__, 'revision_redirect' ) );

		// Override the edit link, the default link causes a redirect loop
		add_filter( 'get_edit_post_link', array( __CLASS__, 'revision_post_link' ), 10, 3 );

		if ( ! is_admin() )
			add_filter( 'stylesheet_uri', array( __CLASS__, 'style_filter' ) );

		define( 'SAFECSS_USE_ACE', ! jetpack_is_mobile() && ! Jetpack_User_Agent_Info::is_ipad() && apply_filters( 'safecss_use_ace', true ) );

	  	// Register safecss as a custom post_type
	  	// Explicit capability definitions are largely unnecessary because the posts are manipulated in code via an options page, managing CSS revisions does check the capabilities, so let's ensure that the proper caps are checked.
	  	register_post_type( 'safecss', array(
	//		These are the defaults
	//		'exclude_from_search' => true,
	//		'public' => false,
	//		'publicly_queryable' => false,
	//		'show_ui' => false,
	  		'supports' => array( 'revisions' ),
	  		'label' => 'Custom CSS',
	  		'can_export' => false,
	  		'rewrite' => false,
	  		'capabilities' => array(
	  			'edit_post' => 'edit_theme_options',
	  			'read_post' => 'read',
	  			'delete_post' => 'edit_theme_options',
	  			'edit_posts' => 'edit_theme_options',
	  			'edit_others_posts' => 'edit_theme_options',
	  			'publish_posts' => 'edit_theme_options',
	  			'read_private_posts' => 'read'
	  		)
	  	) );

		// Short-circuit WP if this is a CSS stylesheet request
		if ( isset( $_GET['custom-css'] ) ) {
			header( 'Content-Type: text/css', true, 200 );
			header( 'Expires: ' . gmdate( 'D, d M Y H:i:s', time() + 31536000) . ' GMT' ); // 1 year
			Jetpack_Custom_CSS::print_css();
			exit;
		}

		add_action( 'admin_enqueue_scripts', array( 'Jetpack_Custom_CSS', 'enqueue_scripts' ) );

		if ( isset( $_GET['page'] ) && 'editcss' == $_GET['page'] && is_admin() ) {
			// Do migration routine if necessary
			Jetpack_Custom_CSS::upgrade();

			do_action( 'safecss_migrate_post' );
		}

		add_action( 'wp_head', array( 'Jetpack_Custom_CSS', 'link_tag' ), 101 );

		add_filter( 'jetpack_content_width', array( 'Jetpack_Custom_CSS', 'jetpack_content_width' ) );
		add_filter( 'editor_max_image_size', array( 'Jetpack_Custom_CSS', 'editor_max_image_size' ), 10, 3 );
		add_filter( 'undo_switch_theme', array( 'Jetpack_Custom_CSS', 'undo_switch_theme' ), 10, 2 );

		if ( !current_user_can( 'switch_themes' ) && !is_super_admin() )
			return;

		add_action( 'admin_menu', array( 'Jetpack_Custom_CSS', 'menu' ) );

		if ( isset( $_POST['safecss'] ) && false == strstr( $_SERVER[ 'REQUEST_URI' ], 'options.php' ) ) {
			check_admin_referer( 'safecss' );

			$save_result = self::save( array(
				'css' => stripslashes( $_POST['safecss'] ),
				'is_preview' => isset( $_POST['action'] ) && $_POST['action'] == 'preview',
				'preprocessor' => isset( $_POST['custom_css_preprocessor'] ) ? $_POST['custom_css_preprocessor'] : '',
				'add_to_existing' => isset( $_POST['add_to_existing'] ) ? $_POST['add_to_existing'] == 'true' : true,
				'content_width' => isset( $_POST['custom_content_width'] ) ? $_POST['custom_content_width'] : false,
			) );

			if ( $_POST['action'] == 'preview' ) {
				wp_safe_redirect( add_query_arg( 'csspreview', 'true', get_option( 'home' ) ) );
				exit;
			}

			if ( $save_result )
				add_action( 'admin_notices', array( 'Jetpack_Custom_CSS', 'saved_message' ) );
		}

		// Modify all internal links so that preview state persists
		if ( Jetpack_Custom_CSS::is_preview() )
			ob_start( array( 'Jetpack_Custom_CSS', 'buffer' ) );
	}

	/**
	 * Save new custom CSS. This should be the entry point for any third-party code using Jetpack_Custom_CSS
	 * to save CSS.
	 *
	 * @param array $args Array of arguments:
	 *        string $css The CSS (or LESS or Sass)
	 *        bool $is_preview Whether this CSS is preview or published
	 *        string preprocessor Which CSS preprocessor to use
	 *        bool $add_to_existing Whether this CSS replaces the theme's CSS or supplements it.
	 *        int $content_width A custom $content_width to go along with this CSS.
	 * @return int The post ID of the saved Custom CSS post.
	 */
	public static function save( $args = array() ) {
		$defaults = array(
			'css' => '',
			'is_preview' => false,
			'preprocessor' => '',
			'add_to_existing' => true,
			'content_width' => false,
		);

		$args = wp_parse_args( $args, $defaults );

		if ( $args['content_width'] && intval( $args['content_width']) > 0 && ( ! isset( $GLOBALS['content_width'] ) || $args['content_width'] != $GLOBALS['content_width'] ) )
			$args['content_width'] = intval( $args['content_width'] );
		else
			$args['content_width'] = false;

		// Remove wp_filter_post_kses, this causes CSS escaping issues
		remove_filter( 'content_save_pre', 'wp_filter_post_kses' );
		remove_filter( 'content_filtered_save_pre', 'wp_filter_post_kses' );
		remove_all_filters( 'content_save_pre' );

		do_action( 'safecss_save_pre', $args );

		$warnings = array();

		safecss_class();
		$csstidy = new csstidy();
		$csstidy->optimise = new safecss( $csstidy );

		$csstidy->set_cfg( 'remove_bslash',              false );
		$csstidy->set_cfg( 'compress_colors',            false );
		$csstidy->set_cfg( 'compress_font-weight',       false );
		$csstidy->set_cfg( 'optimise_shorthands',        0 );
		$csstidy->set_cfg( 'remove_last_;',              false );
		$csstidy->set_cfg( 'case_properties',            false );
		$csstidy->set_cfg( 'discard_invalid_properties', true );
		$csstidy->set_cfg( 'css_level',                  'CSS3.0' );
		$csstidy->set_cfg( 'preserve_css',               true );
		$csstidy->set_cfg( 'template',                   dirname( __FILE__ ) . '/csstidy/wordpress-standard.tpl' );

		$css = $orig = $args['css'];

		$css = preg_replace( '/\\\\([0-9a-fA-F]{4})/', '\\\\\\\\$1', $prev = $css );

		if ( $css != $prev )
			$warnings[] = 'preg_replace found stuff';

		// Some people put weird stuff in their CSS, KSES tends to be greedy
		$css = str_replace( '<=', '&lt;=', $css );
		// Why KSES instead of strip_tags?  Who knows?
		$css = wp_kses_split( $prev = $css, array(), array() );
		$css = str_replace( '&gt;', '>', $css ); // kses replaces lone '>' with &gt;
		// Why both KSES and strip_tags?  Because we just added some '>'.
		$css = strip_tags( $css );

		if ( $css != $prev )
			$warnings[] = 'kses found stuff';

		// if we're not using a preprocessor
		if ( ! $args['preprocessor'] ) {
			do_action( 'safecss_parse_pre', $csstidy, $css, $args );

			$csstidy->parse( $css );

			do_action( 'safecss_parse_post', $csstidy, $warnings, $args );

			$css = $csstidy->print->plain();
		}

		if ( $args['add_to_existing'] )
			$add_to_existing = 'yes';
		else
			$add_to_existing = 'no';

		if ( $args['is_preview'] || Jetpack_Custom_CSS::is_freetrial() ) {
			// Save the CSS
			$safecss_revision_id = Jetpack_Custom_CSS::save_revision( $css, true, $args['preprocessor'] );

			// Cache Buster
			update_option( 'safecss_preview_rev', intval( get_option( 'safecss_preview_rev' ) ) + 1);

			update_metadata( 'post', $safecss_revision_id, 'custom_css_add', $add_to_existing );
			update_metadata( 'post', $safecss_revision_id, 'content_width', $args['content_width'] );
			update_metadata( 'post', $safecss_revision_id, 'custom_css_preprocessor', $args['preprocessor'] );

			delete_option( 'safecss_add' );
			delete_option( 'safecss_content_width' );

			if ( $args['is_preview'] ) {
				return $safecss_revision_id;
			}

			// Freetrial only.
			do_action( 'safecss_save_preview_post' );
		}

		// Save the CSS
		$safecss_post_id = Jetpack_Custom_CSS::save_revision( $css, false, $args['preprocessor'] );

		$safecss_post_revision = Jetpack_Custom_CSS::get_current_revision();

		update_option( 'safecss_rev', intval( get_option( 'safecss_rev' ) ) + 1 );

		update_post_meta( $safecss_post_id, 'custom_css_add', $add_to_existing );
		update_post_meta( $safecss_post_id, 'content_width', $args['content_width'] );
		update_post_meta( $safecss_post_id, 'custom_css_preprocessor', $args['preprocessor'] );

		delete_option( 'safecss_add' );
		delete_option( 'safecss_content_width' );

		update_metadata( 'post', $safecss_post_revision['ID'], 'custom_css_add', $add_to_existing );
		update_metadata( 'post', $safecss_post_revision['ID'], 'content_width', $args['content_width'] );
		update_metadata( 'post', $safecss_post_revision['ID'], 'custom_css_preprocessor', $args['preprocessor'] );

		delete_option( 'safecss_preview_add' );

		return $safecss_post_id;
	}

	/**
	 * Get the published custom CSS post.
	 *
	 * @return array
	 */
	static function get_post() {
		$custom_css_post_id = Jetpack_Custom_CSS::post_id();

		if ( $custom_css_post_id )
			return get_post( $custom_css_post_id, ARRAY_A );

		return array();
	}

	/**
	 * Get the post ID of the published custom CSS post.
	 *
	 * @return int|bool The post ID if it exists; false otherwise.
	 */
	static function post_id() {
		$custom_css_post_id = wp_cache_get( 'custom_css_post_id' );

		if ( false === $custom_css_post_id ) {
			$custom_css_posts = get_posts( array(
				'posts_per_page' => 1,
				'post_type' => 'safecss',
				'post_status' => 'publish',
				'orderby' => 'date',
				'order' => 'DESC'
			) );

			if ( count( $custom_css_posts ) > 0 )
				$custom_css_post_id = $custom_css_posts[0]->ID;
			else
				$custom_css_post_id = 0;

			// Save post_id=0 to note that no safecss post exists.
			wp_cache_set( 'custom_css_post_id', $custom_css_post_id );
		}

		if ( ! $custom_css_post_id )
			return false;

		return $custom_css_post_id;
	}

	/**
	 * Get the current revision of the original safecss record
	 *
	 * @return object
	 */
	static function get_current_revision() {
		$safecss_post = Jetpack_Custom_CSS::get_post();

		if ( empty( $safecss_post ) ) {
			return false;
		}

		$revisions = wp_get_post_revisions( $safecss_post['ID'], array( 'posts_per_page' => 1, 'orderby' => 'date', 'order' => 'DESC' ) );

		// Empty array if no revisions exist
		if ( empty( $revisions ) ) {
			// Return original post
			return $safecss_post;
		} else {
			// Return the first entry in $revisions, this will be the current revision
			$current_revision = get_object_vars( array_shift( $revisions ) );
			return $current_revision;
		}
	}

	/**
	 * Save new revision of CSS
	 * Checks to see if content was modified before really saving
	 *
	 * @param string $css
	 * @param bool $is_preview
	 * @return bool|int If nothing was saved, returns false. If a post
	 *                  or revision was saved, returns the post ID.
	 */
	static function save_revision( $css, $is_preview = false, $preprocessor = '' ) {
		$safecss_post = Jetpack_Custom_CSS::get_post();

		$compressed_css = Jetpack_Custom_CSS::minify( $css, $preprocessor );

		// If null, there was no original safecss record, so create one
		if ( null == $safecss_post ) {
			if ( ! $css )
				return false;

			$post = array();
			$post['post_content'] = $css;
			$post['post_title'] = 'safecss';
			$post['post_status'] = 'publish';
			$post['post_type'] = 'safecss';
			$post['post_content_filtered'] = $compressed_css;

			// Set excerpt to current theme, for display in revisions list
			if ( function_exists( 'wp_get_theme' ) ) {
				$current_theme = wp_get_theme();
				$post['post_excerpt'] = $current_theme->Name;
			}
			else {
				$post['post_excerpt'] = get_current_theme();
			}

			// Insert the CSS into wp_posts
			$post_id = wp_insert_post( $post );
			wp_cache_set( 'custom_css_post_id', $post_id );
			return $post_id;
		}

		// Update CSS in post array with new value passed to this function
		$safecss_post['post_content'] = $css;
		$safecss_post['post_content_filtered'] = $compressed_css;

		// Set excerpt to current theme, for display in revisions list
		if ( function_exists( 'wp_get_theme' ) ) {
			$current_theme = wp_get_theme();
			$safecss_post['post_excerpt'] = $current_theme->Name;
		}
		else {
			$safecss_post['post_excerpt'] = get_current_theme();
		}

		// Don't carry over last revision's timestamps, otherwise revisions all have matching timestamps
		unset( $safecss_post['post_date'] );
		unset( $safecss_post['post_date_gmt'] );
		unset( $safecss_post['post_modified'] );
		unset( $safecss_post['post_modified_gmt'] );

		// Do not update post if we are only saving a preview
		if ( false === $is_preview ) {
			$post_id = wp_update_post( $safecss_post );
			wp_cache_set( 'custom_css_post_id', $post_id );
			return $post_id;
		}
		else if ( ! defined( 'DOING_MIGRATE' ) ) {
			return _wp_put_post_revision( $safecss_post );
		}
	}

	static function skip_stylesheet() {
		$skip_stylesheet = apply_filters( 'safecss_skip_stylesheet', null );

		if ( null !== $skip_stylesheet ) {
			return $skip_stylesheet;
		} elseif ( Jetpack_Custom_CSS::is_customizer_preview() ) {
			return false;
		} else {
			if ( Jetpack_Custom_CSS::is_preview() ) {
				$safecss_post = Jetpack_Custom_CSS::get_current_revision();

				if ( $safecss_post )
					return (bool) ( get_post_meta( $safecss_post['ID'], 'custom_css_add', true ) == 'no' );
				else
					return (bool) ( get_option( 'safecss_preview_add' ) == 'no' );
			}
			else {
				$custom_css_post_id = Jetpack_Custom_CSS::post_id();

				if ( $custom_css_post_id ) {
					$custom_css_add = get_post_meta( $custom_css_post_id, 'custom_css_add', true );

					// It is possible for the CSS to be stored in a post but for the safecss_add option
					// to have not been upgraded yet if the user hasn't opened their Custom CSS editor
					// since October 2012.
					if ( ! empty( $custom_css_add ) )
						return (bool) ( $custom_css_add === 'no' );
				}

				return (bool) ( get_option( 'safecss_add' ) == 'no' );
			}
		}
	}

	static function is_preview() {
		return isset( $_GET['csspreview'] ) && $_GET['csspreview'] === 'true';
	}

	/*
	 * False when the site has the Custom Design upgrade.
	 * Used only on WordPress.com.
	 */
	static function is_freetrial() {
		return apply_filters( 'safecss_is_freetrial', false );
	}

	static function get_css( $compressed = false ) {
		$default_css = apply_filters( 'safecss_get_css_error', false );

		if ( $default_css !== false )
			return $default_css;

		$option = ( Jetpack_Custom_CSS::is_preview() || Jetpack_Custom_CSS::is_freetrial() ) ? 'safecss_preview' : 'safecss';

		if ( 'safecss' == $option ) {
			if ( get_option( 'safecss_revision_migrated' ) ) {
				$safecss_post = Jetpack_Custom_CSS::get_post();
				$css = ( $compressed && $safecss_post['post_content_filtered'] ) ? $safecss_post['post_content_filtered'] : $safecss_post['post_content'];
			} else {
				$current_revision = Jetpack_Custom_CSS::get_current_revision();
				if ( false === $current_revision ) {
					$css = '';
				} else {
					$css = ( $compressed && $current_revision['post_content_filtered'] ) ? $current_revision['post_content_filtered'] : $current_revision['post_content'];
				}
			}

			// Fix for un-migrated Custom CSS
			if ( empty( $safecss_post ) ) {
				$_css = get_option( 'safecss' );
				if ( !empty( $_css ) ) {
					$css = $_css;
				}
			}
		}
		else if ( 'safecss_preview' == $option ) {
			$safecss_post = Jetpack_Custom_CSS::get_current_revision();
			$css = $safecss_post['post_content'];
			$css = stripslashes( $css );
			$css = Jetpack_Custom_CSS::minify( $css, get_post_meta( $safecss_post['ID'], 'custom_css_preprocessor', true ) );
		}

		$css = str_replace( array( '\\\00BB \\\0020', '\0BB \020', '0BB 020' ), '\00BB \0020', $css );

		if ( empty( $css ) ) {
			$css = "/*\n"
				. wordwrap(
					apply_filters(
						'safecss_default_css',
						__(
							"Welcome to Custom CSS!\n\nCSS (Cascading Style Sheets) is a kind of code that tells the browser how to render a web page. You may delete these comments and get started with your customizations.\n\nBy default, your stylesheet will be loaded after the theme stylesheets, which means that your rules can take precedence and override the theme CSS rules. Just write here what you want to change, you don't need to copy all your theme's stylesheet content.",
							'jetpack'
						)
					)
				)
				. "\n*/";
		}

		$css = apply_filters( 'safecss_css', $css );

		return $css;
	}

	static function print_css() {
		do_action( 'safecss_print_pre' );

		echo Jetpack_Custom_CSS::get_css( true );
	}

	static function link_tag() {
		global $blog_id, $current_blog;

		if ( apply_filters( 'safecss_style_error', false ) )
			return;

		if ( ! is_super_admin() && isset( $current_blog ) && ( 1 == $current_blog->spam || 1 == $current_blog->deleted ) )
			return;

		if ( Jetpack_Custom_CSS::is_customizer_preview() )
			return;

		$css    = '';
		$option = Jetpack_Custom_CSS::is_preview() ? 'safecss_preview' : 'safecss';

		if ( 'safecss' == $option ) {
			if ( get_option( 'safecss_revision_migrated' ) ) {
				$safecss_post = Jetpack_Custom_CSS::get_post();

				if ( ! empty( $safecss_post['post_content'] ) ) {
					$css = $safecss_post['post_content'];
				}
			} else {
				$current_revision = Jetpack_Custom_CSS::get_current_revision();

				if ( ! empty( $current_revision['post_content'] ) ) {
					$css = $current_revision['post_content'];
				}
			}

			// Fix for un-migrated Custom CSS
			if ( empty( $safecss_post ) ) {
				$_css = get_option( 'safecss' );
				if ( !empty( $_css ) ) {
					$css = $_css;
				}
			}
		}

		if ( 'safecss_preview' == $option ) {
			$safecss_post = Jetpack_Custom_CSS::get_current_revision();

			if ( !empty( $safecss_post['post_content'] ) ) {
				$css = $safecss_post['post_content'];
			}
		}

		$css = str_replace( array( '\\\00BB \\\0020', '\0BB \020', '0BB 020' ), '\00BB \0020', $css );

		if ( $css == '' )
			return;

		$href = home_url( '/' );
		$href = add_query_arg( 'custom-css', 1, $href );
		$href = add_query_arg( 'csblog', $blog_id, $href );
		$href = add_query_arg( 'cscache', 6, $href );
		$href = add_query_arg( 'csrev', (int) get_option( $option . '_rev' ), $href );

		$href = apply_filters( 'safecss_href', $href, $blog_id );

		if ( Jetpack_Custom_CSS::is_preview() )
			$href = add_query_arg( 'csspreview', 'true', $href );

		?>
		<link rel="stylesheet" id="custom-css-css" type="text/css" href="<?php echo esc_url( $href ); ?>" />
		<?php

		do_action( 'safecss_link_tag_post' );
	}

	static function style_filter( $current ) {
		if ( Jetpack_Custom_CSS::is_freetrial() && ( ! Jetpack_Custom_CSS::is_preview() || ! current_user_can( 'switch_themes' ) ) )
			return $current;
		else if ( Jetpack_Custom_CSS::skip_stylesheet() )
			return apply_filters( 'safecss_style_filter_url', plugins_url( 'custom-css/blank.css', __FILE__ ) );

		return $current;
	}

	static function buffer( $html ) {
		$html = str_replace( '</body>', Jetpack_Custom_CSS::preview_flag(), $html );
		return preg_replace_callback( '!href=([\'"])(.*?)\\1!', array( 'Jetpack_Custom_CSS', 'preview_links' ), $html );
	}

	static function preview_links( $matches ) {
		if ( 0 !== strpos( $matches[2], get_option( 'home' ) ) )
			return $matches[0];

		$link = wp_specialchars_decode( $matches[2] );
		$link = add_query_arg( 'csspreview', 'true', $link );
		$link = esc_url( $link );
		return "href={$matches[1]}$link{$matches[1]}";
	}

	/**
	 * Places a black bar above every preview page
	 */
	static function preview_flag() {
		if ( is_admin() )
			return;

		$message = esc_html__( 'Preview: changes must be saved or they will be lost', 'jetpack' );
		$message = apply_filters( 'safecss_preview_message', $message );

		$preview_flag_js = "var flag = document.createElement('div');
	flag.innerHTML = " . json_encode( $message ) . ";
	flag.style.background = 'black';
	flag.style.color = 'white';
	flag.style.textAlign = 'center';
	flag.style.fontSize = '15px';
	flag.style.padding = '1px';
	document.body.style.paddingTop = '32px';
	document.body.insertBefore(flag, document.body.childNodes[0]);
	";

		$preview_flag_js = apply_filters( 'safecss_preview_flag_js', $preview_flag_js );
		if ( $preview_flag_js ) {
			$preview_flag_js = '<script type="text/javascript">
	// <![CDATA[
	' . $preview_flag_js . '
	// ]]>
	</script>';
		}

		return $preview_flag_js;
	}

	static function menu() {
		$parent = 'themes.php';
		$title = __( 'Edit CSS', 'jetpack' );
		$hook = add_theme_page( $title, $title, 'edit_theme_options', 'editcss', array( 'Jetpack_Custom_CSS', 'admin' ) );

		add_action( "load-revision.php", array( 'Jetpack_Custom_CSS', 'prettify_post_revisions' ) );
		add_action( "load-$hook", array( 'Jetpack_Custom_CSS', 'update_title' ) );
	}

	/**
	 * Adds a menu item in the appearance section for this plugin's administration
	 * page. Also adds hooks to enqueue the CSS and JS for the admin page.
	 */
	static function update_title() {
		global $title;
		$title = __( 'CSS', 'jetpack' );
	}

	static function prettify_post_revisions() {
		add_filter( 'the_title', array( 'Jetpack_Custom_CSS', 'post_title' ), 10, 2 );
	}

	static function post_title( $title, $post_id ) {
		if ( !$post_id = (int) $post_id ) {
			return $title;
		}

		if ( !$post = get_post( $post_id ) ) {
			return $title;
		}

		if ( 'safecss' != $post->post_type ) {
			return $title;
		}

		return __( 'Custom CSS Stylesheet', 'jetpack' );
	}

	static function enqueue_scripts( $hook ) {
		if ( 'appearance_page_editcss' != $hook )
			return;

		wp_enqueue_script( 'postbox' );
		wp_enqueue_script( 'custom-css-editor', plugins_url( 'custom-css/js/css-editor.js', __FILE__ ), 'jquery', '20130325', true );
		wp_enqueue_style( 'custom-css-editor', plugins_url( 'custom-css/css/css-editor.css', __FILE__ ) );

		if ( defined( 'SAFECSS_USE_ACE' ) && SAFECSS_USE_ACE ) {
			wp_register_style( 'jetpack-css-codemirror', plugins_url( 'custom-css/css/codemirror.css', __FILE__ ), array(), '20120905' );
			wp_enqueue_style( 'jetpack-css-use-codemirror', plugins_url( 'custom-css/css/use-codemirror.css', __FILE__ ), array( 'jetpack-css-codemirror' ), '20120905' );

			wp_register_script( 'jetpack-css-codemirror', plugins_url( 'custom-css/js/codemirror.min.js', __FILE__ ), array(), '3.16', true );
			wp_enqueue_script( 'jetpack-css-use-codemirror', plugins_url( 'custom-css/js/use-codemirror.js', __FILE__ ), array( 'jquery', 'underscore', 'jetpack-css-codemirror' ), '20131009', true );
		}
	}

	static function saved_message() {
		echo '<div id="message" class="updated fade"><p><strong>' . __( 'Stylesheet saved.', 'jetpack' ) . '</strong></p></div>';
	}

	static function admin() {
		add_meta_box( 'submitdiv', __( 'Publish', 'jetpack' ), array( __CLASS__, 'publish_box' ), 'editcss', 'side' );
		add_action( 'custom_css_submitbox_misc_actions', array( __CLASS__, 'content_width_settings' ) );

		$safecss_post = Jetpack_Custom_CSS::get_post();

		if ( ! empty( $safecss_post ) && 0 < $safecss_post['ID'] && wp_get_post_revisions( $safecss_post['ID'] ) )
			add_meta_box( 'revisionsdiv', __( 'CSS Revisions', 'jetpack' ), array( __CLASS__, 'revisions_meta_box' ), 'editcss', 'side' );
		?>
		<div class="wrap columns-2">
			<?php do_action( 'custom_design_header' ); ?>
			<h2><?php _e( 'CSS Stylesheet Editor', 'jetpack' ); ?></h2>
			<form id="safecssform" action="" method="post">
				<?php wp_nonce_field( 'safecss' ) ?>
				<?php wp_nonce_field( 'meta-box-order', 'meta-box-order-nonce', false ); ?>
				<?php wp_nonce_field( 'closedpostboxes', 'closedpostboxesnonce', false ); ?>
				<input type="hidden" name="action" value="save" />
				<div id="poststuff" class="metabox-holder has-right-sidebar">
					<p class="css-support"><?php echo apply_filters( 'safecss_intro_text', __( 'New to CSS? Start with a <a href="http://www.htmldog.com/guides/cssbeginner/">beginner tutorial</a>. Questions?
		Ask in the <a href="http://wordpress.org/support/forum/themes-and-templates">Themes and Templates forum</a>.', 'jetpack' ) ); ?></p>
					<div id="postbox-container-1" class="inner-sidebar">
						<?php do_meta_boxes( 'editcss', 'side', $safecss_post ); ?>
					</div>
					<div id="post-body">
						<div id="post-body-content">
							<div class="postarea">
								<textarea id="safecss" name="safecss"<?php if ( SAFECSS_USE_ACE ) echo ' class="hide-if-js"'; ?>><?php echo esc_textarea( Jetpack_Custom_CSS::get_css() ); ?></textarea>
								<div class="clear"></div>
							</div>
						</div>
					</div>
					<br class="clear" />
				</div>
			</form>
		</div>
		<?php
	}

	/**
	 * Content width setting callback
	 */
	static function content_width_settings() {
		$safecss_post = Jetpack_Custom_CSS::get_current_revision();

		$custom_content_width = get_post_meta( $safecss_post['ID'], 'content_width', true );

		// If custom content width hasn't been overridden and the theme has a content_width value, use that as a default.
		if ( $custom_content_width <= 0 && ! empty( $GLOBALS['content_width'] ) )
			$custom_content_width = $GLOBALS['content_width'];

		if ( ! $custom_content_width || ( isset( $GLOBALS['content_width'] ) && $custom_content_width == $GLOBALS['content_width'] ) )
			$custom_content_width = '';

		?>
		<div class="misc-pub-section">
			<label><?php esc_html_e( 'Content Width:', 'jetpack' ); ?></label>
			<span id="content-width-display" data-default-text="<?php esc_attr_e( 'Default', 'jetpack' ); ?>" data-custom-text="<?php esc_attr_e( '%s px', 'jetpack' ); ?>"><?php echo $custom_content_width ? sprintf( esc_html__( '%s px', 'jetpack' ), $custom_content_width ) : esc_html_e( 'Default', 'jetpack' ); ?></span>
			<a class="edit-content-width hide-if-no-js" href="#content-width"><?php echo esc_html_e( 'Edit', 'jetpack' ); ?></a>
			<div id="content-width-select" class="hide-if-js">
				<input type="hidden" name="custom_content_width" id="custom_content_width" value="<?php echo esc_attr( $custom_content_width ); ?>" />
				<p>
					<?php

					printf(
						__( 'Limit width to %1$s pixels for videos, full size images, and other shortcodes. (<a href="%2$s">More info</a>.)', 'jetpack' ),
						'<input type="text" id="custom_content_width_visible" value="' . esc_attr( $custom_content_width ) . '" size="4" />',
						apply_filters( 'safecss_limit_width_link', 'http://jetpack.me/support/custom-css/#limited-width' )
					);

					?>
				</p>
				<?php

				if ( !empty( $GLOBALS['content_width'] ) && $custom_content_width != $GLOBALS['content_width'] ) {
					if ( function_exists( 'wp_get_theme' ) )
						$current_theme = wp_get_theme()->Name;
					else
						$current_theme = get_current_theme();

					?>
					<p><?php printf( __( 'The default content width for the %s theme is %d pixels.', 'jetpack' ), $current_theme, intval( $GLOBALS['content_width'] ) ); ?></p>
					<?php
				}

				?>
				<a class="save-content-width hide-if-no-js button" href="#content-width"><?php esc_html_e( 'OK', 'jetpack' ); ?></a>
				<a class="cancel-content-width hide-if-no-js" href="#content-width"><?php esc_html_e( 'Cancel', 'jetpack' ); ?></a>
			</div>
			<script type="text/javascript">
				jQuery( function ( $ ) {
					var defaultContentWidth = <?php echo isset( $GLOBALS['content_width'] ) ? json_encode( intval( $GLOBALS['content_width'] ) ) : 0; ?>;

					$( '.edit-content-width' ).bind( 'click', function ( e ) {
						e.preventDefault();

						$( '#content-width-select' ).slideDown();
						$( this ).hide();
					} );

					$( '.cancel-content-width' ).bind( 'click', function ( e ) {
						e.preventDefault();

						$( '#content-width-select' ).slideUp( function () {
							$( '.edit-content-width' ).show();
							$( '#custom_content_width_visible' ).val( $( '#custom_content_width' ).val() );
						} );
					} );

					$( '.save-content-width' ).bind( 'click', function ( e ) {
						e.preventDefault();

						$( '#content-width-select' ).slideUp();

						var newContentWidth = parseInt( $( '#custom_content_width_visible' ).val(), 10 );

						if ( newContentWidth && newContentWidth != defaultContentWidth ) {
							$( '#content-width-display' ).text(
								$( '#content-width-display' )
									.data( 'custom-text' )
										.replace( '%s', $( '#custom_content_width_visible' ).val() )
							);
						}
						else {
							$( '#content-width-display' ).text( $( '#content-width-display' ).data( 'default-text' ) );
						}

						$( '#custom_content_width' ).val( $( '#custom_content_width_visible' ).val() );
						$( '.edit-content-width' ).show();
					} );
				} );
			</script>
		</div>
		<?php
	}

	static function publish_box() {
		?>
		<div id="minor-publishing">
			<div id="misc-publishing-actions">
				<?php

				$preprocessors = apply_filters( 'jetpack_custom_css_preprocessors', array() );

				if ( ! empty( $preprocessors ) ) {
					$safecss_post = Jetpack_Custom_CSS::get_current_revision();
					$selected_preprocessor_key = get_post_meta( $safecss_post['ID'], 'custom_css_preprocessor', true );
					$selected_preprocessor = isset( $preprocessors[$selected_preprocessor_key] ) ? $preprocessors[$selected_preprocessor_key] : null;

					?>
					<div class="misc-pub-section">
						<label><?php esc_html_e( 'Preprocessor:', 'jetpack' ); ?></label>
						<span id="preprocessor-display"><?php echo esc_html( $selected_preprocessor ? $selected_preprocessor['name'] : __( 'None', 'jetpack' ) ); ?></span>
						<a class="edit-preprocessor hide-if-no-js" href="#preprocessor"><?php echo esc_html_e( 'Edit', 'jetpack' ); ?></a>
						<div id="preprocessor-select" class="hide-if-js">
							<input type="hidden" name="custom_css_preprocessor" id="custom_css_preprocessor" value="<?php echo esc_attr( $selected_preprocessor_key ); ?>" />
							<select id="preprocessor_choices">
								<option value=""><?php esc_html_e( 'None', 'jetpack' ); ?></option>
								<?php

								foreach ( $preprocessors as $preprocessor_key => $preprocessor ) {
								?>
									<option value="<?php echo esc_attr( $preprocessor_key ); ?>" <?php selected( $selected_preprocessor_key, $preprocessor_key ); ?>><?php echo esc_html( $preprocessor['name'] ); ?></option>
									<?php
								}

								?>
							</select>
							<a class="save-preprocessor hide-if-no-js button" href="#preprocessor"><?php esc_html_e( 'OK', 'jetpack' ); ?></a>
							<a class="cancel-preprocessor hide-if-no-js" href="#preprocessor"><?php esc_html_e( 'Cancel', 'jetpack' ); ?></a>
						</div>
					</div>
					<?php
				}

				$safecss_post = Jetpack_Custom_CSS::get_current_revision();

				$add_css = ( get_post_meta( $safecss_post['ID'], 'custom_css_add', true ) != 'no' );

				?>
				<div class="misc-pub-section">
					<label><?php esc_html_e( 'Mode:', 'jetpack' ); ?></label>
					<span id="css-mode-display"><?php echo esc_html( $add_css ? __( 'Add-on', 'jetpack' ) : __( 'Replacement', 'jetpack' ) ); ?></span>
					<a class="edit-css-mode hide-if-no-js" href="#css-mode"><?php echo esc_html_e( 'Edit', 'jetpack' ); ?></a>
					<div id="css-mode-select" class="hide-if-js">
						<input type="hidden" name="add_to_existing" id="add_to_existing" value="<?php echo $add_css ? 'true' : 'false'; ?>" />
						<p>
							<label>
								<input type="radio" name="add_to_existing_display" value="true" <?php checked( $add_css ); ?>/>
								<?php _e( 'Add-on CSS <b>(Recommended)</b>', 'jetpack' ); ?>
							</label>
							<br />
							<label>
								<input type="radio" name="add_to_existing_display" value="false" <?php checked( ! $add_css ); ?>/>
								<?php printf( __( 'Replace <a href="%s">theme\'s CSS</a> <b>(Advanced)</b>', 'jetpack' ), apply_filters( 'safecss_theme_stylesheet_url', get_stylesheet_uri() ) ); ?>
							</label>
						</p>
						<a class="save-css-mode hide-if-no-js button" href="#css-mode"><?php esc_html_e( 'OK', 'jetpack' ); ?></a>
						<a class="cancel-css-mode hide-if-no-js" href="#css-mode"><?php esc_html_e( 'Cancel', 'jetpack' ); ?></a>
					</div>
				</div>
				<?php do_action( 'custom_css_submitbox_misc_actions' ); ?>
			</div>
		</div>
		<div id="major-publishing-actions">
			<input type="button" class="button" id="preview" name="preview" value="<?php esc_attr_e( 'Preview', 'jetpack' ) ?>" />
			<div id="publishing-action">
				<input type="submit" class="button-primary" id="save" name="save" value="<?php ( Jetpack_Custom_CSS::is_freetrial() ) ? esc_attr_e( 'Save &amp; Buy Upgrade', 'jetpack' ) : esc_attr_e( 'Save Stylesheet', 'jetpack' ); ?>" />
			</div>
		</div>
		<?php
	}

	/**
	 * Render metabox listing CSS revisions and the themes that correspond to the revisions.
	 * Called by safecss_admin
	 *
	 * @global $post
	 * @param array $safecss_post
	 * @uses wp_revisions_to_keep
	 * @uses WP_Query
	 * @uses wp_post_revision_title
	 * @uses esc_html
	 * @uses add_query_arg
	 * @uses menu_page_url
	 * @uses wp_reset_query
	 * @return string
	 */
	static function revisions_meta_box( $safecss_post ) {
<<<<<<< HEAD
=======
		if ( function_exists( 'wp_revisions_to_keep' ) ) {
			$max_revisions = wp_revisions_to_keep( (object) $safecss_post );
		} else {
			$max_revisions = defined( 'WP_POST_REVISIONS' ) && is_numeric( WP_POST_REVISIONS ) ? (int) WP_POST_REVISIONS : 25;
		}
>>>>>>> d9376158

		$show_all_revisions = isset( $_GET['show_all_rev'] );
		
		$max_revisions = defined( 'WP_POST_REVISIONS' ) && is_numeric( WP_POST_REVISIONS ) ? (int) WP_POST_REVISIONS : 25;

		$posts_per_page = $show_all_revisions ? $max_revisions : 6;

		$revisions = new WP_Query( array(
			'posts_per_page' => $posts_per_page,
			'post_type' => 'revision',
			'post_status' => 'inherit',
			'post_parent' => $safecss_post['ID'],
			'orderby' => 'date',
			'order' => 'DESC'
		) );

		if ( $revisions->have_posts() ) { ?>
			<ul class="post-revisions"><?php

			global $post;

			while ( $revisions->have_posts() ) :
				$revisions->the_post();

				?><li>
					<?php
						echo wp_post_revision_title( $post );

						if ( ! empty( $post->post_excerpt ) )
							echo ' (' . esc_html( $post->post_excerpt ) . ')';
					?>
				</li><?php

			endwhile;

			?></ul><?php

			if ( $revisions->found_posts > 6 && !$show_all_revisions ) {
				?>
				<br>
				<a href="<?php echo add_query_arg( 'show_all_rev', 'true', menu_page_url( 'editcss', false ) ); ?>"><?php esc_html_e( 'Show more', 'jetpack' ); ?></a>
				<?php
			}
		}

		wp_reset_query();
	}

	/**
	 * Hook in init at priority 11 to disable custom CSS.
	 */
	static function disable() {
		remove_action( 'wp_head', array( 'Jetpack_Custom_CSS', 'link_tag' ), 101 );
	    remove_filter( 'stylesheet_uri', array( 'Jetpack_Custom_CSS', 'style_filter' ) );
	}

	/**
	 * Reset all aspects of Custom CSS on a theme switch so that changing
	 * themes is a sure-fire way to get a clean start.
	 */
	static function reset() {
		$safecss_post_id = Jetpack_Custom_CSS::save_revision( '' );
		$safecss_revision = Jetpack_Custom_CSS::get_current_revision();

		update_option( 'safecss_rev', intval( get_option( 'safecss_rev' ) ) + 1 );

		update_post_meta( $safecss_post_id, 'custom_css_add', 'yes' );
		update_post_meta( $safecss_post_id, 'content_width', false );
		update_post_meta( $safecss_post_id, 'custom_css_preprocessor', '' );

		delete_option( 'safecss_add' );
		delete_option( 'safecss_content_width' );

		update_metadata( 'post', $safecss_revision['ID'], 'custom_css_add', 'yes' );
		update_metadata( 'post', $safecss_revision['ID'], 'content_width', false );
		update_metadata( 'post', $safecss_revision['ID'], 'custom_css_preprocessor', '' );

		delete_option( 'safecss_preview_add' );
	}

	static function is_customizer_preview() {
		if ( isset ( $GLOBALS['wp_customize'] ) )
			return ! $GLOBALS['wp_customize']->is_theme_active();

		return false;
	}

	static function minify( $css, $preprocessor = '' ) {
		if ( ! $css )
			return '';

		if ( $preprocessor ) {
			$preprocessors = apply_filters( 'jetpack_custom_css_preprocessors', array() );

			if ( isset( $preprocessors[$preprocessor] ) ) {
				$css = call_user_func( $preprocessors[$preprocessor]['callback'], $css );
			}
		}

		safecss_class();
		$csstidy = new csstidy();
		$csstidy->optimise = new safecss( $csstidy );

		$csstidy->set_cfg( 'remove_bslash',              false );
		$csstidy->set_cfg( 'compress_colors',            true );
		$csstidy->set_cfg( 'compress_font-weight',       true );
		$csstidy->set_cfg( 'remove_last_;',              true );
		$csstidy->set_cfg( 'case_properties',            true );
		$csstidy->set_cfg( 'discard_invalid_properties', true );
		$csstidy->set_cfg( 'css_level',                  'CSS3.0' );
		$csstidy->set_cfg( 'template', 'highest');
		$csstidy->parse( $css );

		return $csstidy->print->plain();
	}

	/**
	 * When restoring a SafeCSS post revision, also copy over the
	 * content_width and custom_css_add post metadata.
	 */
	static function restore_revision( $_post_id, $_revision_id ) {
		$_post = get_post( $_post_id );

		if ( 'safecss' != $_post->post_type )
			return;

		$safecss_revision = Jetpack_Custom_CSS::get_current_revision();

		$content_width = get_post_meta( $_revision_id, 'content_width', true );
		$custom_css_add = get_post_meta( $_revision_id, 'custom_css_add', true );
		$preprocessor = get_post_meta( $_revision_id, 'custom_css_preprocessor', true );

		update_metadata( 'post', $safecss_revision['ID'], 'content_width', $content_width );
		update_metadata( 'post', $safecss_revision['ID'], 'custom_css_add', $custom_css_add );
		update_metadata( 'post', $safecss_revision['ID'], 'custom_css_preprocessor', $preprocessor );

		delete_option( 'safecss_add' );
		delete_option( 'safecss_content_width' );

		update_post_meta( $_post->ID, 'content_width', $content_width );
		update_post_meta( $_post->ID, 'custom_css_add', $custom_css_add );
		update_post_meta( $_post->ID, 'custom_css_preprocessor', $preprocessor );

		delete_option( 'safecss_preview_add' );
	}

	/**
	 * Migration routine for moving safecss from wp_options to wp_posts to support revisions
	 *
	 * @return void
	 */
	static function upgrade() {
		$css = get_option( 'safecss' );

		// Check if CSS is stored in wp_options
		if ( $css ) {
			// Remove the async actions from publish_post
			remove_action( 'publish_post', 'queue_publish_post' );

			$post = array();
			$post['post_content'] = $css;
			$post['post_title'] = 'safecss';
			$post['post_status'] = 'publish';
			$post['post_type'] = 'safecss';

			// Insert the CSS into wp_posts
			$post_id = wp_insert_post( $post );
			// Check for errors
			if ( !$post_id or is_wp_error( $post_id ) )
				die( $post_id->get_error_message() );

			// Delete safecss option
			delete_option( 'safecss' );
		}

		unset( $css );

		// Check if we have already done this
		if ( !get_option( 'safecss_revision_migrated' ) ) {
			define( 'DOING_MIGRATE', true );

			// Get hashes of safecss post and current revision
			$safecss_post = Jetpack_Custom_CSS::get_post();

			if ( empty( $safecss_post ) )
				return;

			$safecss_post_hash = md5( $safecss_post['post_content'] );
			$current_revision = Jetpack_Custom_CSS::get_current_revision();

			if ( null == $current_revision )
				return;

			$current_revision_hash = md5( $current_revision['post_content'] );

			// If hashes are not equal, set safecss post with content from current revision
			if ( $safecss_post_hash !== $current_revision_hash ) {
				Jetpack_Custom_CSS::save_revision( $current_revision['post_content'] );
				// Reset post_content to display the migrated revsion
				$safecss_post['post_content'] = $current_revision['post_content'];
			}

			// Set option so that we dont keep doing this
			update_option( 'safecss_revision_migrated', time() );
		}

		$newest_safecss_post = Jetpack_Custom_CSS::get_current_revision();

		if ( $newest_safecss_post ) {
			if ( get_option( 'safecss_content_width' ) ) {
				// Add the meta to the post and the latest revision.
				update_post_meta( $newest_safecss_post['ID'], 'content_width', get_option( 'safecss_content_width' ) );
				update_metadata( 'post', $newest_safecss_post['ID'], 'content_width', get_option( 'safecss_content_width' ) );

				delete_option( 'safecss_content_width' );
			}

			if ( get_option( 'safecss_add' ) ) {
				update_post_meta( $newest_safecss_post['ID'], 'custom_css_add', get_option( 'safecss_add' ) );
				update_metadata( 'post', $newest_safecss_post['ID'], 'custom_css_add', get_option( 'safecss_add' ) );

				delete_option( 'safecss_add' );
			}
		}
	}

	static function revision_redirect( $redirect ) {
		global $post;

		if ( 'safecss' == $post->post_type ) {
			if ( strstr( $redirect, 'action=edit' ) ) {
				return 'themes.php?page=editcss';
			}

			if ( 'edit.php' == $redirect ) {
				return '';
			}
		}

		return $redirect;
	}

	static function revision_post_link( $post_link, $post_id, $context ) {
		if ( !$post_id = (int) $post_id ) {
			return $post_link;
		}

		if ( !$post = get_post( $post_id ) ) {
			return $post_link;
		}

		if ( 'safecss' != $post->post_type ) {
			return $post_link;
		}

		$post_link = admin_url( 'themes.php?page=editcss' );

		if ( 'display' == $context ) {
			return esc_url( $post_link );
		}

		return esc_url_raw( $post_link );
	}

	/**
	 * When on the edit screen, make sure the custom content width
	 * setting is applied to the large image size.
	 */
	static function editor_max_image_size( $dims, $size = 'medium', $context = null ) {
		list( $width, $height ) = $dims;

		if ( 'large' == $size && 'edit' == $context )
			$width = Jetpack::get_content_width();

		return array( $width, $height );
	}

	/**
	 * Include support for properly reverting when a theme switch is undone.
	 */
	static function undo_switch_theme( $undoer, $stylesheet ) {
		$current_revision = Jetpack_Custom_CSS::get_current_revision();

		if ( ! $current_revision )
			return $undoer;

		$custom_css_post = Jetpack_Custom_CSS::get_post();

		$is_preview = ( $custom_css_post['date_modified'] < $current_revision['date_modified'] );

		if ( $is_preview && trim( $custom_css_post['post_content'] ) ) {
			// If the current revision at the time of the theme switch was just a preview,
			// restore whatever revision was active too.
			$undoer['functions'][] = array(
				array( 'Jetpack_Custom_CSS', 'save' ),
				array(
					'css' => $custom_css_post['post_content'],
					'is_preview' => false,
					'preprocessor' => get_metadata( 'post', $custom_css_post['ID'], 'custom_css_preprocessor', true ),
					'add_to_existing' => get_metadata( 'post', $custom_css_post['ID'], 'custom_css_add', true ) != 'no',
					'content_width' => get_metadata( 'post', $custom_css_post['ID'], 'content_width', true ),
				)
			);
		}

		if ( trim( $current_revision['post_content'] ) ) {
			$undoer['functions'][] = array(
				array( 'Jetpack_Custom_CSS', 'save' ),
				array(
					'css' => $current_revision['post_content'],
					'is_preview' => $is_preview,
					'preprocessor' => get_metadata( 'post', $current_revision['ID'], 'custom_css_preprocessor', true ),
					'add_to_existing' => get_metadata( 'post', $current_revision['ID'], 'custom_css_add', true ) != 'no',
					'content_width' => get_metadata( 'post', $current_revision['ID'], 'content_width', true ),
				)
			);
		}

		return $undoer;
	}

	/**
	 * Override the content_width with a custom value if one is set.
	 */
	static function jetpack_content_width( $content_width ) {
		$custom_content_width = 0;

		if ( Jetpack_Custom_CSS::is_preview() ) {
			$safecss_post = Jetpack_Custom_CSS::get_current_revision();
			$custom_content_width = intval( get_post_meta( $safecss_post['ID'], 'content_width', true ) );
		} else if ( ! Jetpack_Custom_CSS::is_freetrial() ) {
			$custom_css_post_id = Jetpack_Custom_CSS::post_id();
			if ( $custom_css_post_id )
				$custom_content_width = intval( get_post_meta( $custom_css_post_id, 'content_width', true ) );
		}

		if ( $custom_content_width > 0 )
			$content_width = $custom_content_width;

		return $content_width;
	}
}

class Jetpack_Safe_CSS {
	static function filter_attr( $css, $element = 'div' ) {
		safecss_class();

		$css = $element . ' {' . $css . '}';

		$csstidy = new csstidy();
		$csstidy->optimise = new safecss( $csstidy );
		$csstidy->set_cfg( 'remove_bslash', false );
		$csstidy->set_cfg( 'compress_colors', false );
		$csstidy->set_cfg( 'compress_font-weight', false );
		$csstidy->set_cfg( 'discard_invalid_properties', true );
		$csstidy->set_cfg( 'merge_selectors', false );
		$csstidy->set_cfg( 'remove_last_;', false );
		$csstidy->set_cfg( 'css_level', 'CSS3.0' );

		$css = preg_replace( '/\\\\([0-9a-fA-F]{4})/', '\\\\\\\\$1', $css );
		$css = wp_kses_split( $css, array(), array() );
		$csstidy->parse( $css );

		$css = $csstidy->print->plain();

		$css = str_replace( array( "\n","\r","\t" ), '', $css );

		preg_match( "/^{$element}\s*{(.*)}\s*$/", $css, $matches );

		if ( empty( $matches[1] ) )
			return '';

		return $matches[1];
	}
}

function migrate() {
	_deprecated_function( __FUNCTION__, '2.1', 'Jetpack_Custom_CSS::upgrade()' );

	return Jetpack_Custom_CSS::upgrade();
}

function safecss_revision_redirect( $redirect ) {
	_deprecated_function( __FUNCTION__, '2.1', 'Jetpack_Custom_CSS::revision_redirect()' );

	return Jetpack_Custom_CSS::revision_redirect( $redirect );
}

function safecss_revision_post_link( $post_link, $post_id, $context ) {
	_deprecated_function( __FUNCTION__, '2.1', 'Jetpack_Custom_CSS::revision_post_link()' );

	return Jetpack_Custom_CSS::revision_post_link( $post_link, $post_id, $context );
}

function get_safecss_post() {
	_deprecated_function( __FUNCTION__, '2.1', 'Jetpack_Custom_CSS::get_post()' );

	return Jetpack_Custom_CSS::get_post();
}

function custom_css_post_id() {
	_deprecated_function( __FUNCTION__, '2.1', 'Jetpack_Custom_CSS::post_id()' );

	return Jetpack_Custom_CSS::post_id();
}

function get_current_revision() {
	_deprecated_function( __FUNCTION__, '2.1', 'Jetpack_Custom_CSS::get_current_revision()' );

	return Jetpack_Custom_CSS::get_current_revision();
}

function save_revision( $css, $is_preview = false, $preprocessor = '' ) {
	_deprecated_function( __FUNCTION__, '2.1', 'Jetpack_Custom_CSS::save_revision()' );

	return Jetpack_Custom_CSS::save_revision( $css, $is_preview, $preprocessor );
}

function safecss_skip_stylesheet() {
	_deprecated_function( __FUNCTION__, '2.1', 'Jetpack_Custom_CSS::skip_stylesheet()' );

	return Jetpack_Custom_CSS::skip_stylesheet();
}

function safecss_init() {
	_deprecated_function( __FUNCTION__, '2.1', 'Jetpack_Custom_CSS::init()' );

	return Jetpack_Custom_CSS::init();
}

function safecss_is_preview() {
	_deprecated_function( __FUNCTION__, '2.1', 'Jetpack_Custom_CSS::is_preview()' );

	return Jetpack_Custom_CSS::is_preview();
}

function safecss_is_freetrial() {
	_deprecated_function( __FUNCTION__, '2.1', 'Jetpack_Custom_CSS::is_freetrial()' );

	return Jetpack_Custom_CSS::is_freetrial();
}

function safecss( $compressed = false ) {
	_deprecated_function( __FUNCTION__, '2.1', 'Jetpack_Custom_CSS::get_css()' );

	return Jetpack_Custom_CSS::get_css( $compressed );
}

function safecss_print() {
	_deprecated_function( __FUNCTION__, '2.1', 'Jetpack_Custom_CSS::print_css()' );

	return Jetpack_Custom_CSS::print_css();
}

function safecss_style() {
	_deprecated_function( __FUNCTION__, '2.1', 'Jetpack_Custom_CSS::link_tag()' );

	return Jetpack_Custom_CSS::link_tag();
}

function safecss_style_filter( $current ) {
	_deprecated_function( __FUNCTION__, '2.1', 'Jetpack_Custom_CSS::style_filter()' );

	return Jetpack_Custom_CSS::style_filter( $current );
}

function safecss_buffer( $html ) {
	_deprecated_function( __FUNCTION__, '2.1', 'Jetpack_Custom_CSS::buffer()' );

	return Jetpack_Custom_CSS::buffer( $html );
}

function safecss_preview_links( $matches ) {
	_deprecated_function( __FUNCTION__, '2.1', 'Jetpack_Custom_CSS::preview_links()' );

	return Jetpack_Custom_CSS::preview_links( $matches );
}

function safecss_preview_flag() {
	_deprecated_function( __FUNCTION__, '2.1', 'Jetpack_Custom_CSS::preview_flag()' );

	return Jetpack_Custom_CSS::preview_flag();
}

function safecss_menu() {
	_deprecated_function( __FUNCTION__, '2.1', 'Jetpack_Custom_CSS::menu()' );

	return Jetpack_Custom_CSS::menu();
}

function update_title() {
	_deprecated_function( __FUNCTION__, '2.1', 'Jetpack_Custom_CSS::update_title()' );

	return Jetpack_Custom_CSS::update_title();
}

function safecss_prettify_post_revisions() {
	_deprecated_function( __FUNCTION__, '2.1', 'Jetpack_Custom_CSS::prettify_post_revisions()' );

	return Jetpack_Custom_CSS::prettify_post_revisions();
}

function safecss_remove_title_excerpt_from_revisions() {
	_deprecated_function( __FUNCTION__, '2.1', 'Jetpack_Custom_CSS::remove_title_excerpt_from_revisions()' );

	return Jetpack_Custom_CSS::remove_title_excerpt_from_revisions();
}

function safecss_post_title( $title, $post_id ) {
	_deprecated_function( __FUNCTION__, '2.1', 'Jetpack_Custom_CSS::post_title()' );

	return Jetpack_Custom_CSS::post_title( $title, $post_id );
}

function safe_css_enqueue_scripts() {
	_deprecated_function( __FUNCTION__, '2.1', 'Jetpack_Custom_CSS::enqueue_scripts()' );

	return Jetpack_Custom_CSS::enqueue_scripts();
}

function safecss_admin_head() {
	_deprecated_function( __FUNCTION__, '2.1', 'Jetpack_Custom_CSS::admin_head()' );

	return Jetpack_Custom_CSS::admin_head();
}

function safecss_saved() {
	_deprecated_function( __FUNCTION__, '2.1', 'Jetpack_Custom_CSS::saved_message()' );

	return Jetpack_Custom_CSS::saved_message();
}

function safecss_admin() {
	_deprecated_function( __FUNCTION__, '2.1', 'Jetpack_Custom_CSS::admin()' );

	return Jetpack_Custom_CSS::admin();
}

function custom_css_meta_box() {
	_deprecated_function( __FUNCTION__, '2.1', 'add_meta_box( $id, $title, $callback, \'editcss\', \'side\' )' );
}

function custom_css_post_revisions_meta_box( $safecss_post ) {
	_deprecated_function( __FUNCTION__, '2.1', 'Jetpack_Custom_CSS::revisions_meta_box()' );

	return Jetpack_Custom_CSS::revisions_meta_box( $safecss_post );
}

function disable_safecss_style() {
	_deprecated_function( __FUNCTION__, '2.1', 'Jetpack_Custom_CSS::disable()' );

	return Jetpack_Custom_CSS::disable();
}

function custom_css_reset() {
	_deprecated_function( __FUNCTION__, '2.1', 'Jetpack_Custom_CSS::reset()' );

	return Jetpack_Custom_CSS::reset();
}

function custom_css_is_customizer_preview() {
	_deprecated_function( __FUNCTION__, '2.1', 'Jetpack_Custom_CSS::is_customizer_preview()' );

	return Jetpack_Custom_CSS::is_customizer_preview();
}

function custom_css_minify( $css, $preprocessor = '' ) {
	_deprecated_function( __FUNCTION__, '2.1', 'Jetpack_Custom_CSS::minify()' );

	return Jetpack_Custom_CSS::minify( $css, $preprocessor );
}

function custom_css_restore_revision( $_post_id, $_revision_id ) {
	_deprecated_function( __FUNCTION__, '2.1', 'Jetpack_Custom_CSS::restore_revision()' );

	return Jetpack_Custom_CSS::restore_revision( $_post_id, $_revision_id );
}

function safecss_class() {
	// Wrapped so we don't need the parent class just to load the plugin
	if ( class_exists('safecss') )
		return;

	require_once( dirname( __FILE__ ) . '/csstidy/class.csstidy.php' );

	class safecss extends csstidy_optimise {
		function safecss( &$css ) {
			return $this->csstidy_optimise( $css );
		}

		function postparse() {
			do_action( 'csstidy_optimize_postparse', $this );

			return parent::postparse();
		}

		function subvalue() {
			do_action( 'csstidy_optimize_subvalue', $this );

			return parent::subvalue();
		}
	}
}

if ( ! function_exists( 'safecss_filter_attr' ) ) {
	function safecss_filter_attr( $css, $element = 'div' ) {
		return Jetpack_Safe_CSS::filter_attr( $css, $element );
	}
}

add_action( 'init', array( 'Jetpack_Custom_CSS', 'init' ) );

include dirname( __FILE__ ) . '/custom-css/preprocessors.php';<|MERGE_RESOLUTION|>--- conflicted
+++ resolved
@@ -888,18 +888,13 @@
 	 * @return string
 	 */
 	static function revisions_meta_box( $safecss_post ) {
-<<<<<<< HEAD
-=======
 		if ( function_exists( 'wp_revisions_to_keep' ) ) {
 			$max_revisions = wp_revisions_to_keep( (object) $safecss_post );
 		} else {
 			$max_revisions = defined( 'WP_POST_REVISIONS' ) && is_numeric( WP_POST_REVISIONS ) ? (int) WP_POST_REVISIONS : 25;
 		}
->>>>>>> d9376158
 
 		$show_all_revisions = isset( $_GET['show_all_rev'] );
-		
-		$max_revisions = defined( 'WP_POST_REVISIONS' ) && is_numeric( WP_POST_REVISIONS ) ? (int) WP_POST_REVISIONS : 25;
 
 		$posts_per_page = $show_all_revisions ? $max_revisions : 6;
 
