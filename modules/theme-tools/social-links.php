--- conflicted
+++ resolved
@@ -206,15 +206,8 @@
 	/**
 	 * Back-compat function for versions prior to 4.0.
 	 */
-<<<<<<< HEAD
-	private function is_customize_preview() {
-		global $wp_customize;
-		return is_a( $wp_customize, 'WP_Customize_Manager' ) && $wp_customize->is_preview();
-	}
-=======
 	private function is_customize_preview() { 
 		global $wp_customize; 
 		return is_a( $wp_customize, 'WP_Customize_Manager' ) && $wp_customize->is_preview(); 
 	} 
->>>>>>> 1fc3ccaa
 }