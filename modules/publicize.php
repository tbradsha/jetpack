--- conflicted
+++ resolved
@@ -315,10 +315,7 @@
 	}
 }
 
-<<<<<<< HEAD
-=======
 if( ! ( defined( 'IS_WPCOM' ) && IS_WPCOM ) && ! function_exists( 'publicize_init' ) ) {
->>>>>>> b83eff43
 /**
  * Helper for grabbing a Publicize object from the "front-end" (non-admin) of
  * a site. Normally Publicize is only loaded in wp-admin, so there's a little
@@ -335,9 +332,6 @@
 	}
 
 	return $publicize;
-<<<<<<< HEAD
-=======
 }
 
->>>>>>> b83eff43
-}+}
