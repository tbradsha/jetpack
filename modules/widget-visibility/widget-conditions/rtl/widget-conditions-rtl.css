<<<<<<< HEAD
.wp-customizer  .expanded .widget-conditional .widget-conditional-inner {
	width: 98%;
	-webkit-box-sizing: border-box; /* Safari/Chrome, other WebKit */
	-moz-box-sizing: border-box;    /* Firefox, other Gecko */
	box-sizing: border-box; 
}

=======
/* This file was automatically generated on Jul 14 2014 00:47:30 */

.wp-customizer  .expanded .widget-conditional .widget-conditional-inner {
	width: 98%;
	-webkit-box-sizing: border-box; /* Safari/Chrome, other WebKit */
	-moz-box-sizing: border-box;    /* Firefox, other Gecko */
	box-sizing: border-box; 
}

>>>>>>> ad306bb3
.wp-customizer  .expanded .widget-conditional .form{
	overflow: scroll;
	margin-bottom: 20px;
}
.widget-liquid-right .widget.expanded {
	overflow: visible;
}
.widget-conditional-hide {
	display: none;
}
.widget-conditional .widget-conditional-inner {
	background: #F9F9F9;
	border: 1px solid #DFDFDF;
	padding: 12px 10px 0;

}
.widget-conditional {
	margin-bottom: 12px;
}
.widget-conditional .conditions{
	margin-bottom: 12px;
}
.widget-conditional .condition,
.widget-conditional .condition-top {
	clear:both;
}
.widget-conditional .condition {
	padding-top: 12px;
}
.widget-conditional .condition select {
	width: 120px;
}
.widget-conditional .condition-top select {
	width: auto;
}
.widget-conditional .condition-control {
	padding-top: 4px;
	clear: both;
	margin-top: -20px;
}
.widget-conditional .selection {
	margin-left: 70px;
}
.widget-conditional .condition .actions {
	margin-top: -28px;
}

.widget-conditional .condition-control a {
	text-decoration: none;
}
.widget-conditional .condition:last-child .condition-conjunction {
	display: none;
}
.widget-control-actions .alignright {
	text-align: left;
	color:#999;
}
.wp-core-ui .button.display-options {
	margin-left: 5px;
}
.wp-core-ui .button.display-options:hover {
	text-decoration: none;
}

.wp-customizer .widget-conditional select {
	min-width: 0;
	max-width: none;
	height: auto;
}<|MERGE_RESOLUTION|>--- conflicted
+++ resolved
@@ -1,12 +1,3 @@
-<<<<<<< HEAD
-.wp-customizer  .expanded .widget-conditional .widget-conditional-inner {
-	width: 98%;
-	-webkit-box-sizing: border-box; /* Safari/Chrome, other WebKit */
-	-moz-box-sizing: border-box;    /* Firefox, other Gecko */
-	box-sizing: border-box; 
-}
-
-=======
 /* This file was automatically generated on Jul 14 2014 00:47:30 */
 
 .wp-customizer  .expanded .widget-conditional .widget-conditional-inner {
@@ -16,7 +7,6 @@
 	box-sizing: border-box; 
 }
 
->>>>>>> ad306bb3
 .wp-customizer  .expanded .widget-conditional .form{
 	overflow: scroll;
 	margin-bottom: 20px;
