<?php

/**
 * Shortcode for Twitter Timeline
 *
 * Example: [twitter-timeline id="297487559557251073" username="wordpressdotcom"]
 *
 * Expected shortcode output:
 * <a class="twitter-timeline" width="450" height="282" href="https://twitter.com/wordpressdotcom/" data-widget-id="297487559557251073">Tweets by @wordpressdotcom</a>
 *
 * @param
 *
 * @return
 */
class WP_Test_Jetpack_Shortcodes_TwitterTimeline extends WP_UnitTestCase {

	public function test_shortcodes_twitter_timeline_exists() {
		$this->assertEquals( shortcode_exists( 'twitter-timeline' ), true );
	}

	public function test_shortcodes_twitter_timeline() {
		$content = '[twitter-timeline]';

		$shortcode_content = do_shortcode( $content );

		$this->assertNotEquals( $content, $shortcode_content );
	}

<<<<<<< HEAD
	/**
	 * Verify that rendering the shortcode contains Jetpack's partner ID
	 *
	 * @since 4.6.0
	 */
	public function test_shortcode_tweet_partner_id() {
		$content = "[twitter-timeline username=automattic]";

		$shortcode_content = do_shortcode( $content );

		$this->assertContains( 'data-partner="jetpack"', $shortcode_content );
=======
	public function test_shortcodes_twitter_timeline_missing_username() {
		$content = '[twitter-timeline id="297487559557251073"]';

		$shortcode_content = do_shortcode( $content );

		$this->assertEquals( $shortcode_content, '<!-- Invalid Twitter Timeline username -->' );
	}

	public function test_shortcodes_twitter_timeline_missing_id() {
		$content = '[twitter-timeline username="wordpressdotcom"]';

		$shortcode_content = do_shortcode( $content );

		$this->assertEquals( $shortcode_content, '<!-- Invalid Twitter Timeline id -->' );
	}


	public function test_shortcodes_twitter_timeline_html() {
		$content = '[twitter-timeline id="297487559557251073" username="wordpressdotcom"]';

		$shortcode_content = do_shortcode( $content );

		$this->assertEquals( $shortcode_content, '<a class="twitter-timeline" width="450" height="282" href="https://twitter.com/wordpressdotcom/" data-widget-id="297487559557251073">Tweets by @wordpressdotcom</a>' );
	}

	public function test_shortcodes_twitter_timeline_username() {
		$content = '[twitter-timeline id="297487559557251073" username="wordpressdotcom"]';

		$shortcode_content = do_shortcode( $content );

		$this->assertEquals( $shortcode_content, '<a class="twitter-timeline" width="450" height="282" href="https://twitter.com/wordpressdotcom/" data-widget-id="297487559557251073">Tweets by @wordpressdotcom</a>' );
	}

	public function test_shortcodes_twitter_timeline_height_width() {
		$content = '[twitter-timeline id="297487559557251073" username="wordpressdotcom" height="100" width="100"]';

		$shortcode_content = do_shortcode( $content );

		$this->assertEquals( $shortcode_content, '<a class="twitter-timeline" width="100" height="100" href="https://twitter.com/wordpressdotcom/" data-widget-id="297487559557251073">Tweets by @wordpressdotcom</a>' );
>>>>>>> b2a7c53a
	}
}<|MERGE_RESOLUTION|>--- conflicted
+++ resolved
@@ -26,7 +26,6 @@
 		$this->assertNotEquals( $content, $shortcode_content );
 	}
 
-<<<<<<< HEAD
 	/**
 	 * Verify that rendering the shortcode contains Jetpack's partner ID
 	 *
@@ -38,7 +37,8 @@
 		$shortcode_content = do_shortcode( $content );
 
 		$this->assertContains( 'data-partner="jetpack"', $shortcode_content );
-=======
+	}
+
 	public function test_shortcodes_twitter_timeline_missing_username() {
 		$content = '[twitter-timeline id="297487559557251073"]';
 
@@ -78,6 +78,5 @@
 		$shortcode_content = do_shortcode( $content );
 
 		$this->assertEquals( $shortcode_content, '<a class="twitter-timeline" width="100" height="100" href="https://twitter.com/wordpressdotcom/" data-widget-id="297487559557251073">Tweets by @wordpressdotcom</a>' );
->>>>>>> b2a7c53a
 	}
 }