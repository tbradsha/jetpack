<?php

/**
 * This class will handle everything involved with fixing an Identity Crisis.
 *
 * @since 4.4.0
 */
class Jetpack_IDC {

	/**
	 * @var Jetpack_IDC
	 **/
	private static $instance = null;

	/**
	 * The wpcom value of the home URL
	 * @var string
	 */
	static $wpcom_home_url;

	static function init() {
		if ( is_null( self::$instance ) ) {
			self::$instance = new Jetpack_IDC;
		}

		return self::$instance;
	}

	private function __construct() {
		if ( false === $urls_in_crisis = Jetpack::check_identity_crisis() ) {
			return;
		}

		self::$wpcom_home_url = $urls_in_crisis['wpcom_home'];

		add_action( 'admin_notices', array( $this, 'display_idc_notice' ) );
		add_action( 'admin_enqueue_scripts', array( $this,'enqueue_idc_notice_files' ) );
	}

	function should_show_idc_notice() {
		return current_user_can( 'jetpack_disconnect' ) && Jetpack::is_active() && ! Jetpack::is_development_mode();
	}

	/**
	 * First "step" of the IDC mitigation. Will provide some messaging and two options/buttons.
	 * "Confirm Staging" - Dismiss the notice and continue on with our lives in staging mode.
	 * "Fix Jetpack Connection" - Will disconnect the site and start the mitigation...
	 */
	function display_idc_notice() {
		if ( ! $this->should_show_idc_notice() ) {
			return;
		}

		$safe_mode_doc_link = 'https://jetpack.com/support/safe-mode';
		?>
		<div class="jp-idc notice notice-warning">
			<div class="jp-emblem">
				<?php echo Jetpack::get_jp_emblem(); ?>
			</div>
			<p class="msg-top">
				<?php esc_html_e( 'Jetpack Safe Mode.', 'jetpack' ); ?>
			</p>
			<hr />
			<div class="msg-bottom-head">
				<?php
					echo wp_kses(
						sprintf(
							__(
								'Jetpack has been placed into <a href="%1$s">Safe mode</a> because we noticed this is an exact copy of %2$s.
								Please confirm Safe Mode or fix the Jetpack connection. Select one of the options below or <a href="%1$s">learn 
								more about Safe Mode</a>.',
								'jetpack'
							),
							esc_url( $safe_mode_doc_link ),
							Jetpack::normalize_url_protocol_agnostic( esc_url_raw( self::$wpcom_home_url ) )
						),
						array( 'a' => array( 'href' => array() ) )
					);
				?>
			</div>
			<div style="width: 49%; display: inline-block;">
				<?php
					echo wp_kses(
						sprintf(
							__(
								'Is this website a temporary duplicate of <a href="%1$s">%2$s</a> for the purposes of testing, staging or development? If so, we recommend keeping it in Safe Mode.',
								'jetpack'
							),
							esc_url( self::$wpcom_home_url ),
							Jetpack::normalize_url_protocol_agnostic( esc_url_raw( self::$wpcom_home_url ) )
						),
						array( 'a' => array( 'href' => array() ) )
					);
				?>
<<<<<<< HEAD
				<button><?php esc_html_e( 'Confirm Safe Mode' ); ?></button>
=======
				<button id="idc-confirm-safe-mode"><?php _e( 'Confirm Safe Mode' ); ?></button>
>>>>>>> b6ae7f2b
			</div>
			<div style="width: 49%; display: inline-block;">
				<?php
					echo wp_kses(
						sprintf(
							__(
								'If this is a separate and new website, or the new home of <a href="%1$s">%2$s</a>, we recommend turning Safe Mode off,
								and re-establishing your connection to WordPress.com.',
								'jetpack'
							),
							esc_url( $safe_mode_doc_link ),
							Jetpack::normalize_url_protocol_agnostic( esc_url_raw( self::$wpcom_home_url ) )
						),
						array( 'a' => array( 'href' => array() ) )
					);
				?>
<<<<<<< HEAD
				<button><?php esc_html_e( "Fix Jetpack's Connection" ); ?></button>
=======
				<button id="idc-fix-connection"><?php _e( "Fix Jetpack's Connection" ); ?></button>
>>>>>>> b6ae7f2b
			</div>
		</div>
	<?php }

	/**
	 * Enqueue scripts for the notice
	 */
	function enqueue_idc_notice_files() {
		if ( ! $this->should_show_idc_notice() ) {
			return;
		}

		wp_enqueue_script(
			'jetpack-idc-js',
			plugins_url( '_inc/idc-notice.js', JETPACK__PLUGIN_FILE ),
			array( 'jquery' ),
			JETPACK__VERSION,
			true
		);

		wp_localize_script(
			'jetpack-idc-js',
			'idcL10n',
			array(
				'apiRoot' => esc_url_raw( rest_url() ),
				'nonce' => wp_create_nonce( 'wp_rest' ),
			)
		);

		wp_enqueue_style(
			'jetpack-idc-css',
			plugins_url( 'css/jetpack-idc.css', JETPACK__PLUGIN_FILE ),
			array(),
			JETPACK__VERSION
		);
	}
}

Jetpack_IDC::init();<|MERGE_RESOLUTION|>--- conflicted
+++ resolved
@@ -92,11 +92,7 @@
 						array( 'a' => array( 'href' => array() ) )
 					);
 				?>
-<<<<<<< HEAD
-				<button><?php esc_html_e( 'Confirm Safe Mode' ); ?></button>
-=======
-				<button id="idc-confirm-safe-mode"><?php _e( 'Confirm Safe Mode' ); ?></button>
->>>>>>> b6ae7f2b
+				<button id="idc-confirm-safe-mode"><?php esc_html_e( 'Confirm Safe Mode' ); ?></button>
 			</div>
 			<div style="width: 49%; display: inline-block;">
 				<?php
@@ -113,11 +109,7 @@
 						array( 'a' => array( 'href' => array() ) )
 					);
 				?>
-<<<<<<< HEAD
-				<button><?php esc_html_e( "Fix Jetpack's Connection" ); ?></button>
-=======
-				<button id="idc-fix-connection"><?php _e( "Fix Jetpack's Connection" ); ?></button>
->>>>>>> b6ae7f2b
+				<button  id="idc-fix-connection"><?php esc_html_e( "Fix Jetpack's Connection" ); ?></button>
 			</div>
 		</div>
 	<?php }
