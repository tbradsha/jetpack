<?php

$json_jetpack_endpoints_dir = dirname( __FILE__ ) . '/';

require_once( $json_jetpack_endpoints_dir . 'class.jetpack-json-api-endpoint.php' );

// THEMES
require_once( $json_jetpack_endpoints_dir . 'class.jetpack-json-api-themes-endpoint.php' );
require_once( $json_jetpack_endpoints_dir . 'class.jetpack-json-api-themes-active-endpoint.php' );

new Jetpack_JSON_API_Themes_Active_Endpoint( array(
	'description'     => 'Get the active theme of your blog',
	'stat'            => 'themes:mine',
	'method'          => 'GET',
	'path'            => '/sites/%s/themes/mine',
	'path_labels' => array(
		'$site' => '(int|string) The site ID, The site domain'
	),
	'response_format' => Jetpack_JSON_API_Themes_Endpoint::$_response_format,
	'example_request_data' => array(
		'headers' => array(
			'authorization' => 'Bearer YOUR_API_TOKEN'
		),
	),
	'example_request' => 'https://public-api.wordpress.com/rest/v1/sites/example.wordpress.org/themes/mine'
) );

new Jetpack_JSON_API_Themes_Active_Endpoint( array(
	'description'     => 'Change the active theme of your blog',
	'method'          => 'POST',
	'path'            => '/sites/%s/themes/mine',
	'stat'            => 'themes:mine',
	'path_labels' => array(
		'$site' => '(int|string) The site ID, The site domain'
	),
	'query_parameters' => array(
		'context' => false
	),
	'request_format' => array(
		'theme'   => '(string) The ID of the theme that should be activated'
	),
	'response_format' => Jetpack_JSON_API_Themes_Endpoint::$_response_format,
	'example_request_data' => array(
		'headers' => array(
			'authorization' => 'Bearer YOUR_API_TOKEN'
		),
		'body' => array(
			'theme' => 'twentytwelve'
		)
	),
	'example_request' => 'https://public-api.wordpress.com/rest/v1/sites/example.wordpress.org/themes/mine'
) );

require_once( $json_jetpack_endpoints_dir . 'class.jetpack-json-api-themes-list-endpoint.php' );

new Jetpack_JSON_API_Themes_List_Endpoint( array(
	'description'     => 'Get WordPress.com Themes allowed on your blog',
	'group'           => '__do_not_document',
	'stat'            => 'themes',
	'method'          => 'GET',
	'path'            => '/sites/%s/themes',
	'path_labels' => array(
		'$site' => '(int|string) The site ID, The site domain'
	),
	'response_format' => array(
		'found'  => '(int) The total number of themes found.',
		'themes' => '(array) An array of theme objects.',
	),
	'example_request_data' => array(
		'headers' => array(
			'authorization' => 'Bearer YOUR_API_TOKEN'
		),
	),
	'example_request' => 'https://public-api.wordpress.com/rest/v1/sites/example.wordpress.org/themes'
) );

require_once( $json_jetpack_endpoints_dir . 'class.jetpack-json-api-themes-get-endpoint.php' );
require_once( $json_jetpack_endpoints_dir . 'class.jetpack-json-api-themes-new-endpoint.php' );

// POST /sites/%s/themes/%new
new Jetpack_JSON_API_Themes_New_Endpoint( array(
	'description'     => 'Install a theme to your jetpack blog',
	'group'           => '__do_not_document',
	'stat'            => 'themes:new',
	'method'          => 'POST',
	'path'            => '/sites/%s/themes/new',
	'path_labels' => array(
		'$site'   => '(int|string) The site ID, The site domain',
	),
	'request_format' => array(
		'zip'       => '(zip) Theme package zip file. multipart/form-data encoded. ',
	),
	'response_format' => Jetpack_JSON_API_Themes_Endpoint::$_response_format,
	'example_request_data' => array(
		'headers' => array(
			'authorization' => 'Bearer YOUR_API_TOKEN'
		),
	),
	'example_request' => 'https://public-api.wordpress.com/rest/v1/sites/example.wordpress.org/themes/new'
) );



new Jetpack_JSON_API_Themes_Get_Endpoint( array(
	'description'     => 'Get a single theme on a jetpack blog',
	'group'           => '__do_not_document',
	'stat'            => 'themes:get:1',
	'method'          => 'GET',
	'path'            => '/sites/%s/themes/%s',
	'path_labels' => array(
		'$site'   => '(int|string) The site ID, The site domain',
		'$theme'  => '(string) The theme slug',
	),
	'response_format' => Jetpack_JSON_API_Themes_Endpoint::$_response_format,
	'example_request_data' => array(
		'headers' => array(
			'authorization' => 'Bearer YOUR_API_TOKEN'
		),
	),
	'example_request' => 'https://public-api.wordpress.com/rest/v1/sites/example.wordpress.org/themes/twentyfourteen'
) );

require_once( $json_jetpack_endpoints_dir . 'class.jetpack-json-api-themes-modify-endpoint.php' );
new Jetpack_JSON_API_Themes_Modify_Endpoint( array(
	'description'     => 'Modify a single theme on a jetpack blog',
	'group'           => '__do_not_document',
	'stat'            => 'themes:modify:1',
	'method'          => 'POST',
	'path'            => '/sites/%s/themes/%s',
	'path_labels' => array(
		'$site'   => '(int|string) The site ID, The site domain',
		'$theme'  => '(string) The theme slug',
	),
	'request_format' => array(
		'action'       => '(string) Only possible value is \'update\'. More to follow.',
		'autoupdate'   => '(bool) Whether or not to automatically update the theme.',
	),
	'response_format' => Jetpack_JSON_API_Themes_Endpoint::$_response_format,
	'example_request_data' => array(
		'headers' => array(
			'authorization' => 'Bearer YOUR_API_TOKEN'
		),
		'body' => array(
			'action' => 'update',
		)
	),
	'example_request' => 'https://public-api.wordpress.com/rest/v1/sites/example.wordpress.org/themes/twentyfourteen'
) );

new Jetpack_JSON_API_Themes_Modify_Endpoint( array(
	'description'     => 'Modify a list of themes on a jetpack blog',
	'group'           => '__do_not_document',
	'stat'            => 'themes:modify',
	'method'          => 'POST',
	'path'            => '/sites/%s/themes',
	'path_labels' => array(
		'$site'   => '(int|string) The site ID, The site domain',
	),
	'request_format' => array(
		'action'       => '(string) Only possible value is \'update\'. More to follow.',
		'autoupdate'   => '(bool) Whether or not to automatically update the theme.',
		'themes'       => '(array) A list of theme slugs',
	),
	'response_format' => array(
		'themes' => '(array:theme) A list of theme objects',
	),
	'example_request_data' => array(
		'headers' => array(
			'authorization' => 'Bearer YOUR_API_TOKEN'
		),
		'body' => array(
			'action' => 'autoupdate_on',
			'themes'     => array(
				'twentytwelve',
				'twentyfourteen',
			),
		)
	),
	'example_request' => 'https://public-api.wordpress.com/rest/v1/sites/example.wordpress.org/themes'
) );

require_once( $json_jetpack_endpoints_dir . 'class.jetpack-json-api-themes-install-endpoint.php' );
// POST /sites/%s/themes/%s/install
new Jetpack_JSON_API_Themes_Install_Endpoint( array(
	'description'     => 'Install a theme to your jetpack blog',
	'group'           => '__do_not_document',
	'stat'            => 'themes:1:install',
	'method'          => 'POST',
	'path'            => '/sites/%s/themes/%s/install',
	'path_labels' => array(
		'$site'   => '(int|string) The site ID, The site domain',
		'$theme' => '(int|string) The theme slug to install',
	),
	'response_format' => Jetpack_JSON_API_Themes_Endpoint::$_response_format,
	'example_request_data' => array(
		'headers' => array(
			'authorization' => 'Bearer YOUR_API_TOKEN'
		),
	),
	'example_request' => 'https://public-api.wordpress.com/rest/v1/sites/example.wordpress.org/themes/twentyfourteen/install'
) );

require_once( $json_jetpack_endpoints_dir . 'class.jetpack-json-api-themes-delete-endpoint.php' );
// POST /sites/%s/themes/%s/delete
new Jetpack_JSON_API_Themes_Delete_Endpoint( array(
	'description'     => 'Delete/Uninstall a theme from your jetpack blog',
	'group'           => '__do_not_document',
	'stat'            => 'themes:1:delete',
	'method'          => 'POST',
	'path'            => '/sites/%s/themes/%s/delete',
	'path_labels' => array(
		'$site'   => '(int|string) The site ID, The site domain',
		'$theme'  => '(string) The slug of the theme to delete',
	),
	'response_format' => Jetpack_JSON_API_Themes_Endpoint::$_response_format,
	'example_request_data' => array(
		'headers' => array(
			'authorization' => 'Bearer YOUR_API_TOKEN'
		),
	),
	'example_request' => 'https://public-api.wordpress.com/rest/v1/sites/example.wordpress.org/themes/twentyfourteen/delete'
) );


// PLUGINS

require_once( $json_jetpack_endpoints_dir . 'class.jetpack-json-api-plugins-endpoint.php' );
require_once( $json_jetpack_endpoints_dir . 'class.jetpack-json-api-plugins-get-endpoint.php' );
require_once( $json_jetpack_endpoints_dir . 'class.jetpack-json-api-plugins-list-endpoint.php' );

new Jetpack_JSON_API_Plugins_List_Endpoint( array(
	'description'     => 'Get installed Plugins on your blog',
	'method'          => 'GET',
	'path'            => '/sites/%s/plugins',
	'stat'            => 'plugins',
	'path_labels' => array(
		'$site' => '(int|string) The site ID, The site domain'
	),
	'response_format' => array(
		'plugins' => '(array) An array of plugin objects.',
	),
	'example_request_data' => array(
		'headers' => array(
			'authorization' => 'Bearer YOUR_API_TOKEN'
		),
	),
	'example_request' => 'https://public-api.wordpress.com/rest/v1/sites/example.wordpress.org/plugins'
) );

new Jetpack_JSON_API_Plugins_Get_Endpoint( array(
	'description'     => 'Get the Plugin data.',
	'method'          => 'GET',
	'path'            => '/sites/%s/plugins/%s/',
	'stat'            => 'plugins:1',
	'path_labels' => array(
		'$site'   => '(int|string) The site ID, The site domain',
		'$plugin'   => '(string) The plugin ID',
	),
	'response_format' => Jetpack_JSON_API_Plugins_Endpoint::$_response_format,
	'example_request_data' => array(
		'headers' => array(
			'authorization' => 'Bearer YOUR_API_TOKEN'
		),
	),
	'example_request' => 'https://public-api.wordpress.com/rest/v1/sites/example.wordpress.org/plugins/hello-dolly%20hello'
) );

require_once( $json_jetpack_endpoints_dir . 'class.jetpack-json-api-plugins-modify-endpoint.php' );
require_once( $json_jetpack_endpoints_dir . 'class.jetpack-json-api-plugins-new-endpoint.php' );
// POST /sites/%s/plugins/new
new Jetpack_JSON_API_Plugins_New_Endpoint( array(
	'description'     => 'Install a plugin to a Jetpack site by uploading a zip file',
	'group'           => '__do_not_document',
	'stat'            => 'plugins:new',
	'method'          => 'POST',
	'path'            => '/sites/%s/plugins/new',
	'path_labels' => array(
		'$site'   => '(int|string) Site ID or domain',
	),
	'request_format' => array(
		'zip'       => '(zip) Plugin package zip file. multipart/form-data encoded. ',
	),
	'response_format' => Jetpack_JSON_API_Plugins_Endpoint::$_response_format,
	'example_request_data' => array(
		'headers' => array(
			'authorization' => 'Bearer YOUR_API_TOKEN'
		),
	),
	'example_request' => 'https://public-api.wordpress.com/rest/v1/sites/example.wordpress.org/plugins/new'
) );

new Jetpack_JSON_API_Plugins_Modify_Endpoint( array(
	'description'     => 'Activate/Deactivate a Plugin on your Jetpack Site, or set automatic updates',
	'method'          => 'POST',
	'path'            => '/sites/%s/plugins/%s',
	'stat'            => 'plugins:1:modify',
	'path_labels' => array(
		'$site'   => '(int|string) The site ID, The site domain',
		'$plugin'   => '(string) The plugin ID',
	),
	'request_format' => array(
		'action'       => '(string) Possible values are \'update\'',
		'autoupdate'   => '(bool) Whether or not to automatically update the plugin',
		'active'       => '(bool) Activate or deactivate the plugin',
		'network_wide' => '(bool) Do action network wide (default value: false)',
	),
	'response_format' => Jetpack_JSON_API_Plugins_Endpoint::$_response_format,
	'example_request_data' => array(
		'headers' => array(
			'authorization' => 'Bearer YOUR_API_TOKEN'
		),
		'body' => array(
			'action' => 'update',
		)
	),
	'example_request' => 'https://public-api.wordpress.com/rest/v1/sites/example.wordpress.org/plugins/hello-dolly%20hello'
) );

new Jetpack_JSON_API_Plugins_Modify_Endpoint( array(
	'description'     => 'Activate/Deactivate a list of plugins on your Jetpack Site, or set automatic updates',
	'method'          => 'POST',
	'path'            => '/sites/%s/plugins',
	'stat'            => 'plugins:modify',
	'path_labels' => array(
		'$site'   => '(int|string) The site ID, The site domain',
	),
	'request_format' => array(
		'action'       => '(string) Possible values are \'update\'',
		'autoupdate'   => '(bool) Whether or not to automatically update the plugin',
		'active'       => '(bool) Activate or deactivate the plugin',
		'network_wide' => '(bool) Do action network wide (default value: false)',
		'plugins'      => '(array) A list of plugin ids to modify',
	),
	'response_format' => array(
		'plugins'       => '(array:plugin) An array of plugin objects.',
		'updated'       => '(array) A list of plugin ids that were updated. Only present if action is update.',
		'not_updated'   => '(array) A list of plugin ids that were not updated. Only present if action is update.',
		'log'           => '(array) Update log. Only present if action is update.',
	),
	'example_request_data' => array(
		'headers' => array(
			'authorization' => 'Bearer YOUR_API_TOKEN'
		),
		'body' => array(
			'active'  => true,
			'plugins' => array(
				'jetpack/jetpack',
				'akismet/akismet',
			),
		)
	),
	'example_request' => 'https://public-api.wordpress.com/rest/v1/sites/example.wordpress.org/plugins'
) );

require_once( $json_jetpack_endpoints_dir . 'class.jetpack-json-api-plugins-install-endpoint.php' );
// POST /sites/%s/plugins/%s/install
new Jetpack_JSON_API_Plugins_Install_Endpoint( array(
	'description'     => 'Install a plugin to your jetpack blog',
	'group'           => '__do_not_document',
	'stat'            => 'plugins:1:install',
	'method'          => 'POST',
	'path'            => '/sites/%s/plugins/%s/install',
	'path_labels' => array(
		'$site'   => '(int|string) The site ID, The site domain',
		'$plugin' => '(int|string) The plugin slug to install',
	),
	'response_format' => Jetpack_JSON_API_Plugins_Endpoint::$_response_format,
	'example_request_data' => array(
		'headers' => array(
			'authorization' => 'Bearer YOUR_API_TOKEN'
		),
	),
	'example_request' => 'https://public-api.wordpress.com/rest/v1/sites/example.wordpress.org/plugins/akismet/install'
) );

require_once( $json_jetpack_endpoints_dir . 'class.jetpack-json-api-plugins-delete-endpoint.php' );
// POST /sites/%s/plugins/%s/delete
new Jetpack_JSON_API_Plugins_Delete_Endpoint( array(
	'description'     => 'Delete/Uninstall a plugin from your jetpack blog',
	'group'           => '__do_not_document',
	'stat'            => 'plugins:1:delete',
	'method'          => 'POST',
	'path'            => '/sites/%s/plugins/%s/delete',
	'path_labels' => array(
		'$site'   => '(int|string) The site ID, The site domain',
		'$plugin' => '(int|string) The plugin slug to delete',
	),
	'response_format' => Jetpack_JSON_API_Plugins_Endpoint::$_response_format,
	'example_request_data' => array(
		'headers' => array(
			'authorization' => 'Bearer YOUR_API_TOKEN'
		),
	),
	'example_request' => 'https://public-api.wordpress.com/rest/v1/sites/example.wordpress.org/plugins/akismet%2Fakismet/delete'
) );

new Jetpack_JSON_API_Plugins_Modify_Endpoint( array(
	'description'     => 'Update a Plugin on your Jetpack Site',
	'method'          => 'POST',
	'path'            => '/sites/%s/plugins/%s/update/',
	'stat'            => 'plugins:1:update',
	'path_labels' => array(
		'$site'   => '(int|string) The site ID, The site domain',
		'$plugin'   => '(string) The plugin ID',
	),
	'response_format' => Jetpack_JSON_API_Plugins_Endpoint::$_response_format,
	'example_request_data' => array(
		'headers' => array(
			'authorization' => 'Bearer YOUR_API_TOKEN'
		),
	),
	'example_request' => 'https://public-api.wordpress.com/rest/v1/sites/example.wordpress.org/plugins/hello-dolly%20hello/update'
) );

// Jetpack Modules

require_once( $json_jetpack_endpoints_dir . 'class.jetpack-json-api-modules-endpoint.php' );

require_once( $json_jetpack_endpoints_dir . 'class.jetpack-json-api-modules-get-endpoint.php' );

new Jetpack_JSON_API_Modules_Get_Endpoint( array(
	'description'     => 'Get the info about a Jetpack Module on your Jetpack Site',
	'method'          => 'GET',
	'path'            => '/sites/%s/jetpack/modules/%s/',
	'stat'            => 'jetpack:modules:1',
	'path_labels' => array(
		'$site'   => '(int|string) The site ID, The site domain',
		'$module' => '(string) The module name',
	),
	'response_format' => Jetpack_JSON_API_Modules_Endpoint::$_response_format,
	'example_request_data' => array(
		'headers' => array(
			'authorization' => 'Bearer YOUR_API_TOKEN'
		),
	),
	'example_request' => 'https://public-api.wordpress.com/rest/v1/sites/example.wordpress.org/jetpack/modules/stats'
) );

require_once( $json_jetpack_endpoints_dir . 'class.jetpack-json-api-modules-modify-endpoint.php' );

new Jetpack_JSON_API_Modules_Modify_Endpoint( array(
	'description'     => 'Modify the status of a Jetpack Module on your Jetpack Site',
	'method'          => 'POST',
	'path'            => '/sites/%s/jetpack/modules/%s/',
	'stat'            => 'jetpack:modules:1',
	'path_labels' => array(
		'$site'   => '(int|string) The site ID, The site domain',
		'$module' => '(string) The module name',
	),
	'request_format' => array(
		'active'   => '(bool) The module activation status',
	),
	'response_format' => Jetpack_JSON_API_Modules_Endpoint::$_response_format,
	'example_request_data' => array(
		'headers' => array(
			'authorization' => 'Bearer YOUR_API_TOKEN'
		),
		'body' => array(
			'active' => true,
		)
	),
	'example_request' => 'https://public-api.wordpress.com/rest/v1/sites/example.wordpress.org/jetpack/modules/stats'
) );

require_once( $json_jetpack_endpoints_dir . 'class.jetpack-json-api-modules-list-endpoint.php' );

new Jetpack_JSON_API_Modules_List_Endpoint( array(
	'description'     => 'Get the list of available Jetpack modules on your site',
	'method'          => 'GET',
	'path'            => '/sites/%s/jetpack/modules',
	'stat'            => 'jetpack:modules',
	'path_labels' => array(
		'$site' => '(int|string) The site ID, The site domain'
	),
	'response_format' => array(
		'found'  => '(int) The total number of modules found.',
		'modules' => '(array) An array of module objects.',
	),
	'example_request_data' => array(
		'headers' => array(
			'authorization' => 'Bearer YOUR_API_TOKEN'
		),
	),
	'example_request' => 'https://public-api.wordpress.com/rest/v1/sites/example.wordpress.org/jetpack/modules'
) );

require_once( $json_jetpack_endpoints_dir . 'class.jetpack-json-api-updates-status-endpoint.php' );

new Jetpack_JSON_API_Updates_Status( array(
	'description'     => 'Get counts for available updates',
	'method'          => 'GET',
	'path'            => '/sites/%s/updates',
	'stat'            => 'updates',
	'path_labels' => array(
		'$site' => '(int|string) The site ID, The site domain'
	),
	'response_format' => array(
		'plugins'      => '(int) The total number of plugins updates.',
		'themes'       => '(int) The total number of themes updates.',
		'wordpress'    => '(int) The total number of core updates.',
		'translations' => '(int) The total number of translation updates.',
		'total'        => '(int) The total number of updates.',
		'wp_version'   => '(safehtml) The wp_version string.',
		'wp_update_version' => '(safehtml) The wp_version to update string.',
		'jp_version'   => '(safehtml) The site Jetpack version.',
	),
	'example_request_data' => array(
		'headers' => array(
			'authorization' => 'Bearer YOUR_API_TOKEN'
		),
	),
	'example_request' => 'https://public-api.wordpress.com/rest/v1/sites/example.wordpress.org/updates'
) );


// Jetpack Extras

require_once( $json_jetpack_endpoints_dir . 'class.jetpack-json-api-check-capabilities-endpoint.php' );

new Jetpack_JSON_API_Check_Capabilities_Endpoint( array(
	'description'     => 'Check if the current user has a certain capability over a Jetpack site',
	'method'          => 'GET',
	'path'            => '/sites/%s/me/capability',
	'stat'            => 'me:capabulity',
	'path_labels' => array(
		'$site' => '(int|string) The site ID, The site domain'
	),
	'response_format' => '(bool) True if the user has the queried capability.',
	'example_request_data' => array(
		'headers' => array(
			'authorization' => 'Bearer YOUR_API_TOKEN'
		),
		'body' => array(
			'capability' => 'A single capability or an array of capabilities'
		)
	),
	'example_request' => 'https://public-api.wordpress.com/rest/v1/sites/example.wordpress.org/me/capability'
) );


// CORE
require_once( $json_jetpack_endpoints_dir . 'class.jetpack-json-api-core-endpoint.php' );
require_once( $json_jetpack_endpoints_dir . 'class.jetpack-json-api-core-modify-endpoint.php' );

new Jetpack_JSON_API_Core_Endpoint( array(
	'description'     => 'Gets info about a Jetpack blog\'s core installation',
	'method'          => 'GET',
	'path'            => '/sites/%s/core',
	'stat'            => 'core',
	'path_labels' => array(
		'$site' => '(int|string) The site ID, The site domain'
	),
	'response_format' => array(
		'version' => '(string) The current version',
		'autoupdate' => '(bool) Whether or not we automatically update core'
	),
	'example_request_data' => array(
		'headers' => array(
			'authorization' => 'Bearer YOUR_API_TOKEN'
		),
	),
	'example_request' => 'https://public-api.wordpress.com/rest/v1/sites/example.wordpress.org/core'
) );

new Jetpack_JSON_API_Core_Modify_Endpoint( array(
	'description'     => 'Update WordPress installation on a Jetpack blog',
	'method'          => 'POST',
	'path'            => '/sites/%s/core/update',
	'stat'            => 'core:update',
	'path_labels' => array(
		'$site' => '(int|string) The site ID, The site domain'
	),
	'request_format' => array(
		'version'   => '(string) The core version to update',
	),
	'response_format' => array(
		'version' => '(string) The core version after the upgrade has run.',
		'log'     => '(array:safehtml) An array of log strings.',
	),
	'example_request_data' => array(
		'headers' => array(
			'authorization' => 'Bearer YOUR_API_TOKEN'
		),
	),
	'example_request' => 'https://public-api.wordpress.com/rest/v1/sites/example.wordpress.org/core/update'
) );

new Jetpack_JSON_API_Core_Endpoint( array(
	'description'     => 'Toggle automatic core updates for a Jetpack blog',
	'method'          => 'POST',
	'path'            => '/sites/%s/core',
	'stat'            => 'core',
	'path_labels' => array(
		'$site' => '(int|string) The site ID, The site domain'
	),
	'request_format' => array(
		'autoupdate'   => '(bool) Whether or not we automatically update core',
	),
	'response_format' => array(
		'version' => '(string) The current version',
		'autoupdate' => '(bool) Whether or not we automatically update core'
	),
	'example_request_data' => array(
		'headers' => array(
			'authorization' => 'Bearer YOUR_API_TOKEN'
		),
		'body' => array(
			'autoupdate' => true,
		),
	),
	'example_request' => 'https://public-api.wordpress.com/rest/v1/sites/example.wordpress.org/core'
) );

require_once( $json_jetpack_endpoints_dir . 'class.jetpack-json-api-sync-endpoint.php' );

// POST /sites/%s/sync
new Jetpack_JSON_API_Sync_Endpoint( array(
	'description'     => 'Force sync of all options and constants',
	'method'          => 'POST',
	'path'            => '/sites/%s/sync',
	'stat'            => 'sync',
	'path_labels' => array(
		'$site' => '(int|string) The site ID, The site domain'
	),
	'request_format' => array(
		'modules'  => '(string) Comma-delimited set of sync modules to use (default: all of them)',
		'posts'    => '(string) Comma-delimited list of post IDs to sync',
		'comments' => '(string) Comma-delimited list of comment IDs to sync',
		'users'    => '(string) Comma-delimited list of user IDs to sync',
	),
	'response_format' => array(
		'scheduled' => '(bool) Whether or not the synchronisation was started'
	),
	'example_request' => 'https://public-api.wordpress.com/rest/v1.1/sites/example.wordpress.org/sync'
) );

// GET /sites/%s/sync/status
new Jetpack_JSON_API_Sync_Status_Endpoint( array(
	'description'     => 'Status of the current full sync or the previous full sync',
	'method'          => 'GET',
	'path'            => '/sites/%s/sync/status',
	'stat'            => 'sync-status',
	'path_labels' => array(
		'$site' => '(int|string) The site ID, The site domain'
	),
	'response_format' => array(
		'started' => '(int|null) The unix timestamp when the last sync started',
		'queue_finished' => '(int|null) The unix timestamp when the enqueuing was done for the last sync',
		'send_started' => '(int|null) The unix timestamp when the last sent process started',
		'finished' => '(int|null) The unix timestamp when the last sync finished',
		'total'  => '(array) Count of actions that could be sent',
		'queue'  => '(array) Count of actions that have been added to the queue',
		'sent'  => '(array) Count of actions that have been sent',
		'config' => '(array) Configuration of the last full sync',
		'queue_size' => '(int) Number of items in the  sync queue',
		'queue_lag' => '(float) Time delay of the oldest item in the sync queue',
		'queue_next_sync' => '(float) Time in seconds before trying to sync again',
		'full_queue_size' => '(int) Number of items in the full sync queue',
		'full_queue_lag' => '(float) Time delay of the oldest item in the full sync queue',
		'full_queue_next_sync' => '(float) Time in seconds before trying to sync the full sync queue again',
		'cron_size' => '(int) Size of the current cron array',
		'next_cron' => '(int) The number of seconds till the next item in cron.',
	),
	'example_request' => 'https://public-api.wordpress.com/rest/v1.1/sites/example.wordpress.org/sync/status'
) );


// GET /sites/%s/data-checksums
new Jetpack_JSON_API_Sync_Check_Endpoint( array(
	'description'     => 'Check that cacheable data on the site is in sync with wordpress.com',
	'group'           => '__do_not_document',
	'method'          => 'GET',
	'path'            => '/sites/%s/data-checksums',
	'stat'            => 'data-checksums',
	'path_labels' => array(
		'$site' => '(int|string) The site ID, The site domain'
	),
	'response_format' => array(
		'posts' => '(string) Posts checksum',
		'comments' => '(string) Comments checksum',
	),
	'example_request' => 'https://public-api.wordpress.com/rest/v1.1/sites/example.wordpress.org/data-checksums'
) );

// GET /sites/%s/data-histogram
new Jetpack_JSON_API_Sync_Histogram_Endpoint( array(
	'description'     => 'Get a histogram of checksums for certain synced data',
	'group'           => '__do_not_document',
	'method'          => 'GET',
	'path'            => '/sites/%s/data-histogram',
	'stat'            => 'data-histogram',
	'path_labels' => array(
		'$site' => '(int|string) The site ID, The site domain'
	),
	'query_parameters' => array(
		'object_type' => '(string=posts) The type of object to checksum - posts, comments or options',
		'buckets' => '(int=10) The number of buckets for the checksums',
		'start_id' => '(int=0) Starting ID for the range',
		'end_id' => '(int=null) Ending ID for the range',
		'columns' => '(string) Columns to checksum',
		'strip_non_ascii', '(bool=true) Strip non-ascii characters from all columns',
	),
	'response_format' => array(
		'histogram' => '(array) Associative array of histograms by ID range, e.g. "500-999" => "abcd1234"'
	),
	'example_request' => 'https://public-api.wordpress.com/rest/v1.1/sites/example.wordpress.org/data-histogram'
) );

$sync_settings_response = array(
	'dequeue_max_bytes'        => '(int|bool=false) Maximum bytes to read from queue in a single request',
	'sync_wait_time'           => '(int|bool=false) Wait time between requests in seconds if sync threshold exceeded',
	'sync_wait_threshold'      => '(int|bool=false) If a request to WPCOM exceeds this duration, wait sync_wait_time seconds before sending again',
	'upload_max_bytes'         => '(int|bool=false) Maximum bytes to send in a single request',
	'upload_max_rows'          => '(int|bool=false) Maximum rows to send in a single request',
	'max_queue_size'           => '(int|bool=false) Maximum queue size that that the queue is allowed to expand to in DB rows to prevent the DB from filling up. Needs to also meet the max_queue_lag limit.',
	'max_queue_lag'            => '(int|bool=false) Maximum queue lag in seconds used to prevent the DB from filling up. Needs to also meet the max_queue_size limit.',
	'queue_max_writes_sec'     => '(int|bool=false) Maximum writes per second to allow to the queue during full sync.',
	'post_types_blacklist'     => '(array|string|bool=false) List of post types to exclude from sync. Send "empty" to unset.',
	'post_meta_whitelist'      => '(array|string|bool=false) List of post meta to be included in sync. Send "empty" to unset.',
	'comment_meta_whitelist'   => '(array|string|bool=false) List of comment meta to be included in sync. Send "empty" to unset.',
	'disable'                  => '(int|bool=false) Set to 1 or true to disable sync entirely.',
	'render_filtered_content'  => '(int|bool=true) Set to 1 or true to render filtered content.',
	'max_enqueue_full_sync'    => '(int|bool=false) Maximum number of rows to enqueue during each full sync process',
	'max_queue_size_full_sync' => '(int|bool=false) Maximum queue size that full sync is allowed to use',
	'sync_via_cron'            => '(int|bool=false) Set to 1 or true to avoid using cron for sync.',
	'cron_sync_time_limit'	   => '(int|bool=false) Limit cron jobs to number of seconds',
	'enqueue_wait_time'        => '(int|bool=false) Wait time in seconds between attempting to continue a full sync, via requests',
);

// GET /sites/%s/sync/settings
new Jetpack_JSON_API_Sync_Get_Settings_Endpoint( array(
	'description'     => 'Update sync settings',
	'method'          => 'GET',
	'group'           => '__do_not_document',
	'path'            => '/sites/%s/sync/settings',
	'stat'            => 'write-sync-settings',
	'path_labels' => array(
		'$site' => '(int|string) The site ID, The site domain'
	),
	'response_format' => $sync_settings_response,
	'example_request' => 'https://public-api.wordpress.com/rest/v1.1/sites/example.wordpress.org/sync/settings'
) );

// POST /sites/%s/sync/settings
new Jetpack_JSON_API_Sync_Modify_Settings_Endpoint( array(
	'description'     => 'Update sync settings',
	'method'          => 'POST',
	'group'           => '__do_not_document',
	'path'            => '/sites/%s/sync/settings',
	'stat'            => 'write-sync-settings',
	'path_labels' => array(
		'$site' => '(int|string) The site ID, The site domain'
	),
	'request_format' => $sync_settings_response,
	'response_format' => $sync_settings_response,
	'example_request' => 'https://public-api.wordpress.com/rest/v1.1/sites/example.wordpress.org/sync/settings'
) );

// GET /sites/%s/sync/object
new Jetpack_JSON_API_Sync_Object( array(
	'description'     => 'Get an object by ID from one of the sync modules, in the format it would be synced in',
	'group'           => '__do_not_document',
	'method'          => 'GET',
	'path'            => '/sites/%s/sync/object',
	'stat'            => 'sync-object',
	'path_labels' => array(
		'$site'        => '(int|string) The site ID, The site domain'
	),
	'query_parameters' => array(
		'module_name'    => '(string) The sync module ID, e.g. "posts"',
		'object_type'    => '(string) An identified for the object type, e.g. "post"',
		'object_ids'     => '(array) The IDs of the objects',
	),
	'response_format' => array(
		'objects' => '(string) The encoded objects'
	),
	'example_request' => 'https://public-api.wordpress.com/rest/v1.1/sites/example.wordpress.org/sync/object?module_name=posts&object_type=post&object_ids[]=1&object_ids[]=2&object_ids[]=3'
) );

// POST /sites/%s/sync/now
new Jetpack_JSON_API_Sync_Now_Endpoint( array(
	'description'     => 'Force immediate sync of top items on a queue',
	'method'          => 'POST',
	'path'            => '/sites/%s/sync/now',
	'stat'            => 'sync-now',
	'path_labels' => array(
		'$site' => '(int|string) The site ID, The site domain'
	),
	'request_format' => array(
		'queue'  => '(string) sync or full_sync',
	),
	'response_format' => array(
		'response' => '(array) The response from the server'
	),
	'example_request' => 'https://public-api.wordpress.com/rest/v1.1/sites/example.wordpress.org/sync/now?queue=full_sync'
) );


// POST /sites/%s/sync/unlock
new Jetpack_JSON_API_Sync_Unlock_Endpoint( array(
	'description'     => 'Unlock the queue in case it gets locked by a process.',
	'method'          => 'POST',
	'path'            => '/sites/%s/sync/unlock',
	'group'           => '__do_not_document',
	'stat'            => 'sync-unlock',
	'path_labels' => array(
		'$site' => '(int|string) The site ID, The site domain'
	),
	'request_format' => array(
		'queue'      => '(string) sync or full_sync',
	),
	'response_format' => array(
		'success' => '(bool) Unlocking the queue successful?'
	),
	'example_request' => 'https://public-api.wordpress.com/rest/v1.1/sites/example.wordpress.org/sync/unlock'
) );

// POST /sites/%s/sync/checkout
new Jetpack_JSON_API_Sync_Checkout_Endpoint( array(
	'description'     => 'Locks the queue and returns items and the buffer ID.',
	'method'          => 'POST',
	'path'            => '/sites/%s/sync/checkout',
	'group'           => '__do_not_document',
	'stat'            => 'sync-checkout',
	'path_labels' => array(
		'$site' => '(int|string) The site ID, The site domain'
	),
	'request_format' => array(
		'queue'             => '(string) sync or full_sync',
		'number_of_items'   => '(int=10) Maximum number of items from the queue to be returned',
		'encode'            => '(bool=true) Use the default encode method',
		'force'             => '(bool=false) Force unlock the queue',
	),
	'response_format' => array(
		'buffer_id' => '(string) Buffer ID that we are using',
		'items'             => '(array) Items from the queue that are ready to be processed by the sync server',
		'skipped_items'     => '(array) Skipped item ids',
		'codec'             => '(string) The name of the codec used to encode the data',
		'sent_timestamp'    => '(int) Current timestamp of the server',
	),
	'example_request' => 'https://public-api.wordpress.com/rest/v1.1/sites/example.wordpress.org/sync/checkout'
) );

// POST /sites/%s/sync/close
new Jetpack_JSON_API_Sync_Close_Endpoint( array(
	'description'     => 'Closes the buffer and delete the processed items from the queue.',
	'method'          => 'POST',
	'path'            => '/sites/%s/sync/close',
	'group'           => '__do_not_document',
	'stat'            => 'sync-close',
	'path_labels' => array(
		'$site' => '(int|string) The site ID, The site domain'
	),
	'request_format' => array(
		'item_ids'  => '(array) Item IDs to delete from the queue.',
		'queue'      => '(string) sync or full_sync',
		'buffer_id'  => '(string) buffer ID that was opened during the checkout step.',
	),
	'response_format' => array(
		'success' => '(bool) Closed the buffer successfully?'
	),
	'example_request' => 'https://public-api.wordpress.com/rest/v1.1/sites/example.wordpress.org/sync/close'
) );

require_once( $json_jetpack_endpoints_dir . 'class.jetpack-json-api-log-endpoint.php' );

new Jetpack_JSON_API_Jetpack_Log_Endpoint( array(
	'description'     => 'Get the Jetpack log',
	'method'          => 'GET',
	'path'            => '/sites/%s/jetpack-log',
	'stat'            => 'log',
	'path_labels' => array(
		'$site' => '(int|string) The site ID, The site domain'
	),
	'request_format' => array(
		'event'   => '(string) The event to filter by, by default all entries are returned',
		'num'   => '(int) The number of entries to get, by default all entries are returned'
	),
	'response_format' => array(
		'log' => '(array) An array of jetpack log entries'
	),
	'example_request' => 'https://public-api.wordpress.com/rest/v1.1/sites/example.wordpress.org/jetpack-log'
) );

require_once( $json_jetpack_endpoints_dir . 'class.jetpack-json-api-maybe-auto-update-endpoint.php' );

new Jetpack_JSON_API_Maybe_Auto_Update_Endpoint( array(
	'description'     => 'Maybe Auto Update Core, Plugins, Themes and Languages',
	'method'          => 'POST',
	'path'            => '/sites/%s/maybe-auto-update',
	'stat'            => 'maybe-auto-update',
	'path_labels' => array(
		'$site' => '(int|string) The site ID, The site domain'
	),
	'response_format' => array(
		'log' => '(array) Results of running the update job'
	),
	'example_request' => 'https://public-api.wordpress.com/rest/v1.1/sites/example.wordpress.org/maybe-auto-update'

) );

require_once( $json_jetpack_endpoints_dir . 'class.jetpack-json-api-translations-endpoint.php' );
require_once( $json_jetpack_endpoints_dir . 'class.jetpack-json-api-translations-modify-endpoint.php' );

new Jetpack_JSON_API_Translations_Endpoint( array(
	'description'     => 'Gets info about a Jetpack blog\'s core installation',
	'method'          => 'GET',
	'path'            => '/sites/%s/translations',
	'stat'            => 'translations',
	'path_labels' => array(
		'$site' => '(int|string) The site ID, The site domain'
	),
	'response_format' => array(
		'translations' => '(array) A list of translations that are available',
		'autoupdate' => '(bool) Whether or not we automatically update translations',
		'log'     => '(array:safehtml) An array of log strings.',
	),
	'example_request_data' => array(
		'headers' => array(
			'authorization' => 'Bearer YOUR_API_TOKEN'
		),
	),
	'example_request' => 'https://public-api.wordpress.com/rest/v1/sites/example.wordpress.org/translations'
) );

new Jetpack_JSON_API_Translations_Modify_Endpoint( array(
	'description'     => 'Toggle automatic core updates for a Jetpack blog',
	'method'          => 'POST',
	'path'            => '/sites/%s/translations',
	'stat'            => 'translations',
	'path_labels' => array(
		'$site' => '(int|string) The site ID, The site domain'
	),
	'request_format' => array(
		'autoupdate'   => '(bool) Whether or not we automatically update translations',
	),
	'response_format' => array(
		'translations' => '(array) A list of translations that are available',
		'autoupdate' => '(bool) Whether or not we automatically update translations',
	),
	'example_request_data' => array(
		'headers' => array(
			'authorization' => 'Bearer YOUR_API_TOKEN'
		),
		'body' => array(
			'autoupdate' => true,
		),
	),
	'example_request' => 'https://public-api.wordpress.com/rest/v1/sites/example.wordpress.org/translations'
) );

new Jetpack_JSON_API_Translations_Modify_Endpoint( array(
	'description'     => 'Update All Translations installation on a Jetpack blog',
	'method'          => 'POST',
	'path'            => '/sites/%s/translations/update',
	'stat'            => 'translations:update',
	'path_labels' => array(
		'$site' => '(int|string) The site ID, The site domain'
	),
	'response_format' => array(
		'log'     => '(array:safehtml) An array of log strings.',
		'success' => '(bool) Was the operation successful'
	),
	'example_request_data' => array(
		'headers' => array(
			'authorization' => 'Bearer YOUR_API_TOKEN'
		),
	),
	'example_request' => 'https://public-api.wordpress.com/rest/v1/sites/example.wordpress.org/translations/update'
) );

// Options
require_once( $json_jetpack_endpoints_dir . 'class.wpcom-json-api-get-option-endpoint.php' );

new WPCOM_JSON_API_Get_Option_Endpoint( array (
	'method' => 'GET',
	'description' => 'Fetches an option.',
	'group' => '__do_not_document',
	'stat' => 'option',
	'path' => '/sites/%s/option',
	'path_labels' => array(
		'$site' => '(int|string) Site ID or domain',
	),
	'query_parameters' => array(
		'option_name' => '(string) The name of the option to fetch.',
		'site_option' => '(bool=false) True if the option is a site option.',
	),
	'response_format' => array(
		'option_value' => '(string|object) The value of the option.',
	),
	'example_request' => 'https://public-api.wordpress.com/rest/v1.1/sites/82974409/option?option_name=blogname',
	'example_request_data' => array(
		'headers' => array( 'authorization' => 'Bearer YOUR_API_TOKEN' ),
	),
) );

require_once( $json_jetpack_endpoints_dir . 'class.wpcom-json-api-update-option-endpoint.php' );

new WPCOM_JSON_API_Update_Option_Endpoint( array (
	'method' => 'POST',
	'description' => 'Updates an option.',
	'group' => '__do_not_document',
	'stat' => 'option:update',
	'path' => '/sites/%s/option',
	'path_labels' => array(
		'$site' => '(int|string) Site ID or domain',
	),
	'query_parameters' => array(
		'option_name' => '(string) The name of the option to fetch.',
		'site_option' => '(bool=false) True if the option is a site option.',
		'is_array' => '(bool=false) True if the value should be converted to an array before saving.',
	),
	'request_format' => array(
		'option_value' => '(string|object) The new value of the option.',
	),
	'response_format' => array(
		'option_value' => '(string|object) The value of the updated option.',
	),
	'example_request' => 'https://public-api.wordpress.com/rest/v1.1/sites/82974409/option',
	'example_request_data' => array(
		'headers' => array( 'authorization' => 'Bearer YOUR_API_TOKEN' ),
		'body' => array(
			'option_value' => 'My new blog name'
		),
	),
) );


require_once( $json_jetpack_endpoints_dir . 'class.jetpack-json-api-cron-endpoint.php' );

// GET /sites/%s/cron
new Jetpack_JSON_API_Cron_Endpoint( array(
	'description'     => 'Fetches the cron array',
	'group'           => '__do_not_document',
	'method'          => 'GET',
	'path'            => '/sites/%s/cron',
	'stat'            => 'cron-get',
	'path_labels' => array(
		'$site' => '(int|string) The site ID, The site domain'
	),
	'response_format' => array(
		'cron_array' => '(array) The cron array',
		'current_timestamp' => '(int) Current server timestamp'
	),
	'example_request' => 'https://public-api.wordpress.com/rest/v1.1/sites/example.wordpress.org/cron',
	'example_request_data' => array(
		'headers' => array( 'authorization' => 'Bearer YOUR_API_TOKEN' ),
	),
) );

// POST /sites/%s/cron
new Jetpack_JSON_API_Cron_Post_Endpoint( array(
	'description'     => 'Process items in the cron',
	'group'           => '__do_not_document',
	'method'          => 'POST',
	'path'            => '/sites/%s/cron',
	'stat'            => 'cron-run',
	'path_labels' => array(
		'$site' => '(int|string) The site ID, The site domain'
	),
	'request_format' => array(
		'hooks'       => '(array) List of hooks to run if they have been scheduled (optional)',
	),
	'response_format' => array(
		'success' => '(array) Of processed hooks with their arguments'
	),
	'example_request' => 'https://public-api.wordpress.com/rest/v1.1/sites/example.wordpress.org/cron',
	'example_request_data' => array(
		'headers' => array( 'authorization' => 'Bearer YOUR_API_TOKEN' ),
		'body' => array(
			'hooks'   => array( 'jetpack_sync_cron' )
		),
	),
) );

// POST /sites/%s/cron/schedule
new Jetpack_JSON_API_Cron_Schedule_Endpoint( array(
	'description'     => 'Schedule one or a recurring hook to fire at a particular time',
	'group'           => '__do_not_document',
	'method'          => 'POST',
	'path'            => '/sites/%s/cron/schedule',
	'stat'            => 'cron-schedule',
	'path_labels' => array(
		'$site' => '(int|string) The site ID, The site domain'
	),
	'request_format' => array(
		'hook'             => '(string) Hook name that should run when the event is scheduled',
		'timestamp'        => '(int) Timestamp when the event should take place, has to be in the future',
		'arguments'        => '(string) JSON Object of arguments that the hook will use (optional)',
		'recurrence'       => '(string) How often the event should take place. If empty only one event will be scheduled. Possible values 1min, hourly, twicedaily, daily (optional) '
	),
	'response_format' => array(
		'success' => '(bool) Was the event scheduled?'
	),
	'example_request' => 'https://public-api.wordpress.com/rest/v1.1/sites/example.wordpress.org/cron/schedule',
	'example_request_data' => array(
		'headers' => array( 'authorization' => 'Bearer YOUR_API_TOKEN' ),
		'body' => array(
			'hook'      => 'jetpack_sync_cron',
			'arguments' => '[]',
			'recurrence'=> '1min',
			'timestamp' => 1476385523
		),
	),
) );

// POST /sites/%s/cron/unschedule
new Jetpack_JSON_API_Cron_Unschedule_Endpoint( array(
	'description'     => 'Unschedule one or all events with a particular hook and arguments',
	'group'           => '__do_not_document',
	'method'          => 'POST',
	'path'            => '/sites/%s/cron/unschedule',
	'stat'            => 'cron-unschedule',
	'path_labels' => array(
		'$site' => '(int|string) The site ID, The site domain'
	),
	'request_format' => array(
		'hook'             => '(string) Name of the hook that should be unscheduled',
		'timestamp'        => '(int) Timestamp of the hook that you want to unschedule. This will unschedule only 1 event. (optional)',
		'arguments'        => '(string) JSON Object of arguments that the hook has been scheduled with (optional)',
	),
	'response_format' => array(
		'success' => '(bool) Was the event unscheduled?'
	),
	'example_request' => 'https://public-api.wordpress.com/rest/v1.1/sites/example.wordpress.org/cron/unschedule',
	'example_request_data' => array(
		'headers' => array( 'authorization' => 'Bearer YOUR_API_TOKEN' ),
		'body' => array(
			'hook'      => 'jetpack_sync_cron',
			'arguments' => '[]',
			'timestamp' => 1476385523
		),
	),
) );

//	BACKUPS
require_once( $json_jetpack_endpoints_dir . 'class.jetpack-json-api-get-post-backup-endpoint.php' );

// GET /sites/%s/posts/%d/backup
new Jetpack_JSON_API_Get_Post_Backup_Endpoint( array(
	'description'    => 'Fetch a backup of a post, along with all of its metadata',
	'group'          => '__do_not_document',
	'method'         => 'GET',
	'path'           => '/sites/%s/posts/%d/backup',
	'stat'           => 'posts:1:backup',
	'allow_jetpack_site_auth' => true,
	'path_labels'    => array(
		'$site' => '(int|string) The site ID, The site domain',
		'$post' => '(int) The post ID',
	),
	'response_format' => array(
		'post' => '(array) Post table row',
		'meta' => '(array) Associative array of key/value postmeta data',
	),
	'example_request_data' => array(
		'headers' => array(
			'authorization' => 'Bearer YOUR_API_TOKEN'
		),
	),
	'example_request' => 'https://public-api.wordpress.com/rest/v1/sites/example.wordpress.org/posts/1/backup'
) );


// USERS
<<<<<<< HEAD
=======

>>>>>>> e5d2bbbf
require_once( $json_jetpack_endpoints_dir . 'class.jetpack-json-api-user-connect-endpoint.php' );

// POST /sites/%s/users/%d/connect
new Jetpack_JSON_API_User_Connect_Endpoint( array(
	'description'    => 'Creates or returns a new user given profile data',
	'group'          => '__do_not_document',
	'method'         => 'POST',
	'path'           => '/sites/%s/users/%d/connect',
	'stat'           => 'users:connect',
	'allow_jetpack_site_auth' => true,
	'path_labels'    => array(
		'$site' => '(int|string) The site ID, The site domain',
		'$user_id' => '(int) The site user ID to connect',
	),
	'request_format' => array(
		'user_token'        => '(string) The user token',
	),
	'response_format' => array(
		'success' => '(bool) Was the user connected',
	),
	'example_request_data' => array(
		'headers' => array(
			'authorization' => 'Bearer YOUR_API_TOKEN',
		),
		'body' => array(
			'user_token' => 'XDH55jndskjf3klh3',
		)
	),
	'example_response'     => '{
       "success" => true
    }',
	'example_request' => 'https://public-api.wordpress.com/rest/v1/sites/example.wordpress.org/users/6/connect'
) );
<<<<<<< HEAD

=======
 
>>>>>>> e5d2bbbf
require_once( $json_jetpack_endpoints_dir . 'class.jetpack-json-api-user-create-endpoint.php' );

// POST /sites/%s/users/create
new Jetpack_JSON_API_User_Create_Endpoint( array(
	'description'    => 'Creates or returns a new user given profile data',
	'group'          => '__do_not_document',
	'method'         => 'POST',
	'path'           => '/sites/%s/users/create',
	'stat'           => 'users:create',
	'allow_jetpack_site_auth' => true,
	'path_labels'    => array(
		'$site' => '(int|string) The site ID, The site domain',
	),
	'request_format'  => WPCOM_JSON_API_Site_User_Endpoint::$user_format,
	'response_format' => WPCOM_JSON_API_Site_User_Endpoint::$user_format,
	'example_request_data' => array(
		'headers' => array(
			'authorization' => 'Bearer YOUR_API_TOKEN'
		),
		'body' => array(
			'roles' => array(
				array(
					'administrator',
				)
			),
			'first_name' => 'John',
			'last_name' => 'Doe',
			'email' => 'john.doe@example.wordpress.org',
		)
	),
	'example_response'     => '{
        "ID": 18342963,
        "login": "binarysmash"
        "email": false,
        "name": "binarysmash",
        "URL": "http:\/\/binarysmash.wordpress.com",
        "avatar_URL": "http:\/\/0.gravatar.com\/avatar\/a178ebb1731d432338e6bb0158720fcc?s=96&d=identicon&r=G",
        "profile_URL": "http:\/\/en.gravatar.com\/binarysmash",
        "roles": [ "administrator" ]
    }',
	'example_request' => 'https://public-api.wordpress.com/rest/v1/sites/example.wordpress.org/users/create'

) );<|MERGE_RESOLUTION|>--- conflicted
+++ resolved
@@ -1162,10 +1162,7 @@
 
 
 // USERS
-<<<<<<< HEAD
-=======
-
->>>>>>> e5d2bbbf
+
 require_once( $json_jetpack_endpoints_dir . 'class.jetpack-json-api-user-connect-endpoint.php' );
 
 // POST /sites/%s/users/%d/connect
@@ -1199,11 +1196,7 @@
     }',
 	'example_request' => 'https://public-api.wordpress.com/rest/v1/sites/example.wordpress.org/users/6/connect'
 ) );
-<<<<<<< HEAD
-
-=======
- 
->>>>>>> e5d2bbbf
+
 require_once( $json_jetpack_endpoints_dir . 'class.jetpack-json-api-user-create-endpoint.php' );
 
 // POST /sites/%s/users/create
